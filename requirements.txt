--- conflicted
+++ resolved
@@ -1,9 +1,11 @@
-<<<<<<< HEAD
+# Debian packages
+monkeysign==1.1
 # FIXME: gobject?
 
 # Python packages
 requests
-qrencode
+qrcode
+
 
 # Additional Development packages
 pytest
@@ -16,9 +18,4 @@
 # python2-gobject
 # qrencode
 # avahi
-# dbus
-=======
-# Debian packages
-monkeysign==1.1
-qrcode
->>>>>>> a3701bbd
+# dbus