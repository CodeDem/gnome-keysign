--- conflicted
+++ resolved
@@ -11,10 +11,7 @@
     print "A required python module is missing!\n%s" % (e,)
     sys.exit()
 
-<<<<<<< HEAD
-=======
 from datetime import datetime
->>>>>>> f2cf0cb4
 
 FINGERPRINT_DEFAULT = 'F628 D3A3 9156 4304 3113\nA5E2 1CB9 C760 BC66 DFE1'
 
