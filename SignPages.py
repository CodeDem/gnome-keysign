--- conflicted
+++ resolved
@@ -1,10 +1,7 @@
 #!/usr/bin/env python
 
 import sys
-<<<<<<< HEAD
-=======
 import StringIO
->>>>>>> 9c2e8496
 
 try:
     from gi.repository import Gtk, GdkPixbuf
@@ -14,10 +11,7 @@
     print "A required python module is missing!\n%s" % (e,)
     sys.exit()
 
-<<<<<<< HEAD
 from datetime import datetime
-=======
->>>>>>> 9c2e8496
 
 from scan_barcode import BarcodeReaderGTK
 
@@ -98,12 +92,9 @@
 
         self.pack_start(self.scrolled_window, True, True, 0)
 
-<<<<<<< HEAD
     def on_selection_changed(self, *args):
         self.keySection.nextButton.set_sensitive(True)
 
-=======
->>>>>>> 9c2e8496
 
 class KeyPresentPage(Gtk.HBox):
     def __init__(self):
