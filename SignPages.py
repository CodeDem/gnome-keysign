--- conflicted
+++ resolved
@@ -13,12 +13,9 @@
 
 from datetime import datetime
 
-<<<<<<< HEAD
 from QRCode import QRImage
 
-=======
 from scan_barcode import BarcodeReaderGTK
->>>>>>> faf5a071
 
 
 # Pages for 'Keys' Tab
@@ -121,24 +118,16 @@
         self.fpr = None # The fpr of the key selected to sign with
 
         # display QR code on the right side
-        rightTopLabel = Gtk.Label()
-        rightTopLabel.set_markup('<span size="15000">' + 'Fingerprint QR code' + '</span>')
+        qrcodeLabel = Gtk.Label()
+        qrcodeLabel.set_markup('<span size="15000">' + 'Fingerprint QR code' + '</span>')
 
         self.qrcode = QRImage()
         self.qrcode.props.margin = 10
 
         # right vertical box
         self.rightVBox = Gtk.VBox(spacing=10)
-<<<<<<< HEAD
         self.rightVBox.pack_start(qrcodeLabel, False, False, 0)
         self.rightVBox.pack_start(self.qrcode, True, True, 0)
-=======
-        self.rightVBox.pack_start(rightTopLabel, False, False, 0)
-        self.rightVBox.pack_start(scroll_win, True, True, 0)
-
-        self.rightVBox.connect("size-allocate", self.expose_event)
-        self.last_allocation = self.rightVBox.get_allocation()
->>>>>>> faf5a071
 
         self.pack_start(leftVBox, True, True, 0)
         self.pack_start(self.rightVBox, True, True, 0)
