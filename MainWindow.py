--- conflicted
+++ resolved
@@ -21,11 +21,7 @@
         # create notebook container
         notebook = Gtk.Notebook()
         notebook.append_page(KeySignSection(), Gtk.Label('Keys'))
-        notebook.append_page(GetKeySection(), Gtk.Label('Get Key'))
-<<<<<<< HEAD
-        notebook.append_page(KeysFromNetworkSection(self), Gtk.Label('Get from network'))
-=======
->>>>>>> c64b4d4b
+        notebook.append_page(GetKeySection(self), Gtk.Label('Get Key'))
         self.add(notebook)
 
         # setup signals
@@ -59,6 +55,6 @@
         return True
 
     def add_discovered_service(self, name, address, port):
-        self.discovered_services += ((name, address, port))
+        self.discovered_services += ((name, address, port), )
 
         return False