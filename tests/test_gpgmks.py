#!/usr/bin/env python
#    Copyright 2016 Tobias Mueller <muelli@cryptobitch.de>
#
#    This file is part of GNOME Keysign.
#
#    GNOME Keysign is free software: you can redistribute it and/or modify
#    it under the terms of the GNU General Public License as published by
#    the Free Software Foundation, either version 3 of the License, or
#    (at your option) any later version.
#
#    GNOME Keysign is distributed in the hope that it will be useful,
#    but WITHOUT ANY WARRANTY; without even the implied warranty of
#    MERCHANTABILITY or FITNESS FOR A PARTICULAR PURPOSE.  See the
#    GNU General Public License for more details.
#
#    You should have received a copy of the GNU General Public License
#    along with GNOME Keysign.  If not, see <http://www.gnu.org/licenses/>.

import logging
import os, sys
from subprocess import CalledProcessError, check_call
import tempfile

from nose.tools import *

thisdir = os.path.dirname(os.path.realpath(__file__))
parentdir = os.path.join(thisdir, "..")
sys.path.insert(0, os.sep.join((parentdir, 'monkeysign')))

from keysign.gpgmks import openpgpkey_from_data
from keysign.gpgmks import fingerprint_from_keydata
from keysign.gpgmks import get_public_key_data
from keysign.gpgmks import get_usable_keys
from keysign.gpgmks import get_usable_secret_keys
from keysign.gpgmks import sign_keydata_and_encrypt

log = logging.getLogger(__name__)

def get_fixture_dir(fixture=""):
    dname = os.path.join(thisdir, "fixtures", fixture)
    return dname

def get_fixture_file(fixture):
    fname = os.path.join(get_fixture_dir(), fixture)
    return fname

def read_fixture_file(fixture):
    fname = get_fixture_file(fixture)
    data = open(fname, 'rb').read()
    return data


@raises(ValueError)
def test_openpgpkey_from_no_data():
    r = openpgpkey_from_data(None)
    assert False

@raises(ValueError)
def test_openpgpkey_from_empty_data():
    r = openpgpkey_from_data("")
    assert False


@raises(ValueError)
def test_openpgpkey_from_wrong_data():
    r = openpgpkey_from_data("this is no key!!1")
    assert False


def test_fingerprint_from_data():
    data = read_fixture_file("pubkey-1.asc")
    fingerprint = fingerprint_from_keydata(data)
    assert_equals("ADAB7FCC1F4DE2616ECFA402AF82244F9CD9FD55",
                  fingerprint)


@raises(ValueError)
def test_fingerprint_from_data():
    fingerprint = fingerprint_from_keydata("This is not a key...")
    assert False


class TestKey1:
    def setup(self):
        data = read_fixture_file("pubkey-1.asc")
        self.key = openpgpkey_from_data(data)

    def test_fingerprint(self):
        assert_equals("ADAB7FCC1F4DE2616ECFA402AF82244F9CD9FD55",
                      self.key.fingerprint)

    def test_uids(self):
        uids = self.key.uidslist
        assert_equals(1, len(uids))
        uid = uids[0]
        assert_equals('Joe Random Hacker',
                      uid.name)
        assert_equals('joe@example.com',
                      uid.email)

@raises(ValueError)
def test_get_public_key_no_data():
    tmp = tempfile.mkdtemp()
    d = get_public_key_data(None, homedir=tmp)
    assert_equals("", d)

class TestGetPublicKeyData:
    def setup(self):
        self.fname = get_fixture_file("pubkey-1.asc")
        original = open(self.fname, 'rb').read()
        # This should be a new, empty directory
        self.homedir = tempfile.mkdtemp()
        gpgcmd = ["gpg", "--homedir={}".format(self.homedir)]
        # The directory should not have any keys
        # I don't know how to easily check for that, though
        # Now we import a single key
        check_call(gpgcmd + ["--import", self.fname])
    
        self.originalkey = openpgpkey_from_data(original)

    def teardown(self):
        # shutil.rmtree(self.homedir)
        pass

    def test_get_all_public_key_data(self):
        # Hm. The behaviour of something that matches
        # more than one key may change.
        data = get_public_key_data("", homedir=self.homedir)
        newkey = openpgpkey_from_data(data)
        # Hrm. We may be better off checking for a few things
        # we actually care about rather than delegating to the Key() itself.
        assert_equals(self.originalkey, newkey)

    def test_get_public_key_data(self):
        fpr = self.originalkey.fingerprint
        data = get_public_key_data(fpr, homedir=self.homedir)
        newkey = openpgpkey_from_data(data)
        assert_equals(fpr, newkey.fingerprint)

    @raises(ValueError)
    def test_no_match(self):
        data = get_public_key_data("nothing should match this",
                                   homedir=self.homedir)
        newkey = openpgpkey_from_data(data)
        assert False



def test_get_empty_usable_keys():
    homedir = tempfile.mkdtemp()
    keys = get_usable_keys(homedir=homedir)
    assert_equals(0, len(keys))

class TestGetUsableKeys:
    def setup(self):
        self.fname = get_fixture_file("pubkey-1.asc")
        original = open(self.fname, 'rb').read()
        # This should be a new, empty directory
        self.homedir = tempfile.mkdtemp()
        gpgcmd = ["gpg", "--homedir={}".format(self.homedir)]
        # The directory should not have any keys
        # I don't know how to easily check for that, though
        # Now we import a single key
        check_call(gpgcmd + ["--import", self.fname])
    
        self.originalkey = openpgpkey_from_data(original)

    def teardown(self):
        # shutil.rmtree(self.homedir)
        pass

    def test_get_usable_key_no_pattern(self):
        keys = get_usable_keys(homedir=self.homedir)
        assert_equals(1, len(keys))
        key = keys[0]
        assert_equals(self.originalkey, key)


    def test_get_usable_key_fpr(self):
        fpr = self.originalkey.fingerprint
        keys = get_usable_keys(fpr, homedir=self.homedir)
        assert_equals(1, len(keys))
        key = keys[0]
        assert_equals(fpr, self.originalkey.fingerprint)


def import_fixture_file_in_random_directory(filename):
    fname = get_fixture_file(filename)
    original = open(fname, 'rb').read()
    # This should be a new, empty directory
    homedir = tempfile.mkdtemp()
    gpgcmd = ["gpg", "--homedir={}".format(homedir)]
    # The directory should not have any keys
    # I don't know how to easily check for that, though
    # Now we import a single key
    check_call(gpgcmd + ["--import", fname])

    originalkey = openpgpkey_from_data(original)
    return homedir, originalkey


class TestGetUsableSecretKeys:
    def setup(self):
        homedir, key = import_fixture_file_in_random_directory("seckey-1.asc")
        self.homedir = homedir
        self.originalkey = key

    def teardown(self):
        # shutil.rmtree(self.homedir)
        pass

    def test_get_usable_key_no_pattern(self):
        keys = get_usable_secret_keys(homedir=self.homedir)
        assert_equals(1, len(keys))
        key = keys[0]
        assert_equals(self.originalkey, key)


    def test_get_usable_key_fpr(self):
        fpr = self.originalkey.fingerprint
        keys = get_usable_secret_keys(fpr, homedir=self.homedir)
        assert_equals(1, len(keys))
        key = keys[0]
        assert_equals(fpr, self.originalkey.fingerprint)





class TestSignAndEncrypt:
    SENDER_KEY = "seckey-no-pw-2.asc"
    RECEIVER_KEY = "seckey-2.asc"

    def setup(self):
        self.sender_key = get_fixture_file(self.SENDER_KEY)
        self.receiver_key = get_fixture_file(self.RECEIVER_KEY)
        # This should be a new, empty directory
        self.sender_homedir = tempfile.mkdtemp()
        self.receiver_homedir = tempfile.mkdtemp()
        sender_gpgcmd = ["gpg", "--homedir={}".format(self.sender_homedir)]
        receiver_gpgcmd = ["gpg", "--homedir={}".format(self.receiver_homedir)]
        check_call(sender_gpgcmd + ["--import", self.sender_key])
        check_call(receiver_gpgcmd + ["--import", self.receiver_key])

    def teardown(self):
        # shutil.rmtree(self.sender_homedir)
        # shutil.rmtree(self.receiver_homedir)
        pass

    def test_sign_and_encrypt(self):
        keydata = open(self.sender_key, "rb").read()
        keys = get_usable_secret_keys(homedir=self.sender_homedir)
        assert_equals(1, len(keys))
        key = keys[0]
        uids = key.uidslist
        # This is a tuple (uid, encrypted)
        uid_encrypted = list(sign_keydata_and_encrypt(keydata,
            error_cb=None, homedir=self.receiver_homedir))
        assert_equals(len(uids), len(uid_encrypted))
        signatures_before = {}
        signatures_after = {}
        import pgpy
        pgpykeys = pgpy.PGPKey.from_blob(keydata)
        log.info("Loaded Keys: %r", pgpykeys)
        k = pgpykeys[0]
        for uid in k.userids:
            # We make the UID a string, because we might not get the
            # very same object back later. And I don't know whether
            # the dict uses "is" or "eq" for finding members
            signatures_before[u"{}".format(uid)] = uid._signatures
        
        for plain_uid, enc_uid in zip(uids, uid_encrypted):
            uid_from_signing = enc_uid[0]
            signed_uid = enc_uid[1]
            # The test doesn't work so well, because comments
            # are not rendered :-/
            # assert_in(uid.uid, [e[0] for e in uid_encrypted])

            # Decrypt...
            from monkeysign.gpg import Keyring
            kr = Keyring(homedir=self.sender_homedir)
            log.info("encrypted UID: %r", enc_uid)
            decrypted = kr.decrypt_data(signed_uid)
<<<<<<< HEAD
            pgpykeys = pgpy.PGPKey.from_blob(decrypted)
            log.info("Loaded Signed Keys: %r", pgpykeys)
            k = pgpykeys[0]
            # assert_equal(uid_from_signing, k.userids[0])
            assert_equal(len(k.userids), 1)
            uid = k.userids[0]
            uidstr = u"{}".format(uid)
            assert_in(uidstr, signatures_before)
            # Now we have the signed UID. We want see if it really carries a signature.
            signatures_after[uidstr] = uid._signatures
            assert_less(len(signatures_before[uidstr]), len(signatures_after[uidstr]))

=======
            log.info("ctx out: %r", kr.context.stdout)
            log.info("ctx err: %r", kr.context.stderr)
            assert_true (decrypted, "Error decrypting %r" % signed_uid)

            # Now we have the signed UID. We want see if it really carries a signature.
            pgpykeys = pgpy.PGPKey.from_blob(decrypted)
            log.info("Loaded Signed Keys: %r", pgpykeys)
            k = pgpykeys[0]
            # assert_equal(uid_from_signing, k.userids[0])
            assert_equal(len(k.userids), 1)
            uid = k.userids[0]
            uidstr = u"{}".format(uid)
            assert_in(uidstr, signatures_before)
            # Now we have the signed UID. We want see if it really carries a signature.
            signatures_after[uidstr] = uid._signatures
            assert_less(len(signatures_before[uidstr]), len(signatures_after[uidstr]))
>>>>>>> 8593ae87


class TestLatin1(TestSignAndEncrypt):
    SENDER_KEY = "seckey-latin1.asc"
    RECEIVER_KEY = "seckey-2.asc"

class TestColon(TestSignAndEncrypt):
    SENDER_KEY = "seckey-colon.asc"
<<<<<<< HEAD
    RECEIVER_KEY = "seckey-2.asc"

class TestMultipleUID(TestSignAndEncrypt):
    SENDER_KEY = "seckey-multiple-uid-colon.asc"
=======
>>>>>>> 8593ae87
    RECEIVER_KEY = "seckey-2.asc"<|MERGE_RESOLUTION|>--- conflicted
+++ resolved
@@ -281,20 +281,6 @@
             kr = Keyring(homedir=self.sender_homedir)
             log.info("encrypted UID: %r", enc_uid)
             decrypted = kr.decrypt_data(signed_uid)
-<<<<<<< HEAD
-            pgpykeys = pgpy.PGPKey.from_blob(decrypted)
-            log.info("Loaded Signed Keys: %r", pgpykeys)
-            k = pgpykeys[0]
-            # assert_equal(uid_from_signing, k.userids[0])
-            assert_equal(len(k.userids), 1)
-            uid = k.userids[0]
-            uidstr = u"{}".format(uid)
-            assert_in(uidstr, signatures_before)
-            # Now we have the signed UID. We want see if it really carries a signature.
-            signatures_after[uidstr] = uid._signatures
-            assert_less(len(signatures_before[uidstr]), len(signatures_after[uidstr]))
-
-=======
             log.info("ctx out: %r", kr.context.stdout)
             log.info("ctx err: %r", kr.context.stderr)
             assert_true (decrypted, "Error decrypting %r" % signed_uid)
@@ -311,7 +297,6 @@
             # Now we have the signed UID. We want see if it really carries a signature.
             signatures_after[uidstr] = uid._signatures
             assert_less(len(signatures_before[uidstr]), len(signatures_after[uidstr]))
->>>>>>> 8593ae87
 
 
 class TestLatin1(TestSignAndEncrypt):
@@ -320,11 +305,8 @@
 
 class TestColon(TestSignAndEncrypt):
     SENDER_KEY = "seckey-colon.asc"
-<<<<<<< HEAD
     RECEIVER_KEY = "seckey-2.asc"
 
 class TestMultipleUID(TestSignAndEncrypt):
     SENDER_KEY = "seckey-multiple-uid-colon.asc"
-=======
->>>>>>> 8593ae87
     RECEIVER_KEY = "seckey-2.asc"