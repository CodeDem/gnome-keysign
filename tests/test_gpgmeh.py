--- conflicted
+++ resolved
@@ -538,11 +538,8 @@
 
 class TestColon(TestSignAndEncrypt):
     SENDER_KEY = "seckey-colon.asc"
-<<<<<<< HEAD
     RECEIVER_KEY = "seckey-2.asc"
 
 class TestMultipleUID(TestSignAndEncrypt):
     SENDER_KEY = "seckey-multiple-uid-colon.asc"
-=======
->>>>>>> 8593ae87
     RECEIVER_KEY = "seckey-2.asc"