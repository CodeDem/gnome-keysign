--- conflicted
+++ resolved
@@ -28,13 +28,9 @@
 
 from datetime import datetime
 
-<<<<<<< HEAD
-from scan_barcode import BarcodeReaderGTK, ScalingImage
-=======
 from compat import gtkbutton
 from QRCode import QRImage
-from scan_barcode import BarcodeReaderGTK
->>>>>>> fd1f2039
+from scan_barcode import BarcodeReaderGTK, ScalingImage
 
 
 log = logging.getLogger()
