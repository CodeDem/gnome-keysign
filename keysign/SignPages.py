--- conflicted
+++ resolved
@@ -31,15 +31,11 @@
 from scan_barcode import BarcodeReaderGTK, ScalingImage
 
 
-<<<<<<< HEAD
 from .util import mac_verify, mac_generate
 from .util import get_public_key_data
 
 
-log = logging.getLogger()
-=======
 log = logging.getLogger(__name__)
->>>>>>> f13ce2ae
 
 
 
