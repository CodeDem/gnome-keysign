--- conflicted
+++ resolved
@@ -33,19 +33,14 @@
 from monkeysign.gpg import Keyring
 from monkeysign.gpg import GpgRuntimeError
 
-<<<<<<< HEAD
-from compat import gtkbutton
-import Keyserver
-from SignPages import ScanFingerprintPage, SignKeyPage, PostSignPage
-=======
 from .compat import gtkbutton
+from .compat import monkeysign_expired_keys, monkeysign_revoked_keys
 from . import Keyserver
 from .KeysPage import KeysPage
 from .KeyPresent import KeyPresentPage
 from .SignPages import KeyDetailsPage
 from .SignPages import ScanFingerprintPage, SignKeyPage, PostSignPage
->>>>>>> 8bcac603
-
+from .util import mac_verify
 from . import key
 
 from gi.repository import Gst, Gtk, GLib
@@ -54,14 +49,6 @@
 # Needed for window.get_xid(), xvimagesink.set_window_handle(), respectively:
 from gi.repository import GstVideo
 
-<<<<<<< HEAD
-from compat import monkeysign_expired_keys, monkeysign_revoked_keys
-
-from .util import mac_verify
-=======
-from .compat import monkeysign_expired_keys, monkeysign_revoked_keys
-from . import key
->>>>>>> 8bcac603
 
 
 Gst.init([])
