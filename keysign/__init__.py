--- conflicted
+++ resolved
@@ -29,11 +29,7 @@
     from gi.repository import GLib, Gtk
     
     from . import gtkexcepthook
-<<<<<<< HEAD
-    from .MainWindow import MainWindow
-=======
     from .app import KeysignApp
->>>>>>> 29966357
 
     logging.basicConfig(stream=sys.stderr,
         level=logging.DEBUG,
