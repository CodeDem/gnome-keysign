#!/usr/bin/env python
#    Copyright 2017 Tobias Mueller <muelli@cryptobitch.de>
#
#    This file is part of GNOME Keysign.
#
#    GNOME Keysign is free software: you can redistribute it and/or modify
#    it under the terms of the GNU General Public License as published by
#    the Free Software Foundation, either version 3 of the License, or
#    (at your option) any later version.
#
#    GNOME Keysign is distributed in the hope that it will be useful,
#    but WITHOUT ANY WARRANTY; without even the implied warranty of
#    MERCHANTABILITY or FITNESS FOR A PARTICULAR PURPOSE.  See the
#    GNU General Public License for more details.
#
#    You should have received a copy of the GNU General Public License
#    along with GNOME Keysign.  If not, see <http://www.gnu.org/licenses/>.

from datetime import datetime
import logging
import os  # The SigningKeyring uses os.symlink for the agent
from tempfile import NamedTemporaryFile

# The UID object is used in one place, at least,
# to get display the name and email address.
# The Key object is returned from a few functions, so it's
# API is somewhat external.
from .gpgkey import Key, UID
log = logging.getLogger(__name__)


#####
## INTERNAL API
##
import sys
parent_dir = os.path.dirname(os.path.dirname(os.path.abspath(__file__)))
sys.path.append(os.path.join(parent_dir, "monkeysign"))
from monkeysign.gpg import Keyring, TempKeyring
from monkeysign.gpg import GpgRuntimeError



def UIDExport(uid, keydata):
    """Export only the UID of a key.
    Unfortunately, GnuPG does not provide smth like
    --export-uid-only in order to obtain a UID and its
    signatures."""
    log = logging.getLogger(__name__ + ".UIDExport")
    tmp = TempKeyring()
    # Hm, apparently this needs to be set, otherwise gnupg will issue
    # a stray "gpg: checking the trustdb" which confuses the gnupg library
    tmp.context.set_option('always-trust')
    tmp.import_data(keydata)
    fpr = fingerprint_from_keydata(keydata)
    log.debug("Looking for %r", fpr)
    for fpr, key in tmp.get_keys(fpr).items():
        for u in key.uidslist:
            key_uid = decode_gpg_uid(u.uid)
            if key_uid != uid:
                log.info('Deleting UID %s from key %s', key_uid, fpr)
<<<<<<< HEAD
                tmp.del_uid(fingerprint=fpr, pattern=key_uid)
    only_uid = tmp.export_data(fpr)
=======
                # As pattern we need to provide the unescaped one, otherwise monkeysign
                # will hang trying to find the correct uid to delete
                tmp.del_uid(fingerprint=fpr, pattern=u.uid)
    only_uid = tmp.export_data(uid)
>>>>>>> 5e839c4c

    return only_uid


def MinimalExport(keydata):
    '''Returns the minimised version of a key

    For now, you must provide one key only.'''
    tmpkeyring = TempKeyring()
    ret = tmpkeyring.import_data(keydata)
    log.debug("Returned %s after importing %r", ret, keydata)
    assert ret
    tmpkeyring.context.set_option('export-options', 'export-minimal')
    keys_dict = tmpkeyring.get_keys()
    # We assume the keydata to contain one key only
    keys = list(keys_dict.items())
    log.debug("Keys after importing: %s (%s)", keys, keys)
    fingerprint, key = keys[0]
    stripped_key = tmpkeyring.export_data(fingerprint)
    return stripped_key



class SplitKeyring(Keyring):
    def __init__(self, primary_keyring_fname, trustdb_fname, *args, **kwargs):
        # I don't think Keyring is inheriting from object,
        # so we can't use super()
        Keyring.__init__(self, *args, **kwargs)

        self.context.set_option('primary-keyring', primary_keyring_fname)
        self.context.set_option('trustdb-name', trustdb_fname)
        self.context.set_option('no-default-keyring')


class TempSplitKeyring(SplitKeyring):
    """A temporary keyring which will be discarded after use
    
    It creates a temporary file which will be used for a SplitKeyring.
    You may not necessarily be able to use this Keyring as is, because
    gpg1.4 does not like using secret keys which is does not have the
    public keys of in its pubkeyring.
    
    So you may not necessarily be able to perform operations with
    the user's secret keys (like creating signatures).
    """
    def __init__(self, *args, **kwargs):
        # A NamedTemporaryFile deletes the backing file
        self.kr_tempfile = NamedTemporaryFile(prefix='gpgpy-')
        self.kr_fname = self.kr_tempfile.name
        self.tdb_tempfile = NamedTemporaryFile(prefix='gpgpy-tdb-',
                                               delete=True)
        self.tdb_fname = self.tdb_tempfile.name
        # This should delete the file.
        # Why are we doing it?  Well...
        # Turns out that if you run gpg --trustdb-name with an
        # empty file, it complains about an invalid trustdb.
        # If, however, you give it a non-existent filename,
        # it'll happily create a new trustdb.
        # FWIW: Am empty trustdb file seems to be 40 bytes long,
        # but the contents seems to be non-deterministic.
        # Anyway, we'll leak the file :-/
        self.tdb_tempfile.close()

        SplitKeyring.__init__(self, primary_keyring_fname=self.kr_fname,
                                    trustdb_fname=self.tdb_fname,
                                    *args, **kwargs)


class TempSigningKeyring(TempSplitKeyring):
    """A temporary keyring which uses the secret keys of a parent keyring
    
    Creates a temporary keyring which can use the orignal keyring's
    secret keys.  If you don't provide a keyring as argument (i.e. None),
    a default Keyring() will be taken which represents the user's
    regular keyring.

    In fact, this is not much different from a TempSplitKeyring,
    but gpg1.4 does not see the public keys for the secret keys when run with
    --no-default-keyring and --primary-keyring.
    So we copy the public parts of the secret keys into the primary keyring.
    """
    def __init__(self, base_keyring=None, *args, **kwargs):
        # Not a new style class...
        if issubclass(self.__class__, object):
            super(TempSigningKeyring, self).__init__(*args, **kwargs)
        else:
            TempSplitKeyring.__init__(self, *args, **kwargs)

        if base_keyring is None:
            base_keyring = Keyring()

        # Copy the public parts of the secret keys to the tmpkeyring
        for fpr, key in base_keyring.get_keys(None,
                                              secret=True,
                                              public=False).items():
            self.import_data (base_keyring.export_data (fpr))

        ## We don't copy the config file, because we're not using a separate
        ## homedir. So we expect gpg to still use it's normal homedir and thus
        ## it's normal configuration.
        # self.copy_agent_socket(base_keyring)

    def copy_agent_socket(self, base_keyring):
        ## Copied from monkeysign/ui.py as of
        ## 741dde1cc242bf125dd206a019028736d9c4a141

        # install the gpg agent socket for GnuPG 2.1 because
        # --secret-keyring silently fails
        # this is apparently how we should do things:
        # https://lists.gnupg.org/pipermail/gnupg-devel/2015-January/029301.html
        # cargo-culted from caff, thanks guilhem!
        src = base_keyring.get_agent_socket()
        dst = self.get_agent_socket()
        log.info(_('installing symlinks for sockets from %s to %s'), src, dst)
        try:
            os.unlink(dst)
        except OSError as e:
            if e.errno == errno.ENOENT:
                pass
            else:
                raise
        os.symlink(src, dst)




from monkeysign.gpg import Keyring
def parse_sig_list(text):
    '''Parses GnuPG's signature list (i.e. list-sigs)
    
    The format is described in the GnuPG man page'''
    sigslist = []
    for block in text.split("\n"):
        if block.startswith("sig"):
            record = block.split(":")
            log.debug("sig record (%d) %s", len(record), record)
            keyid, timestamp, uid = record[4], record[5], record[9]
            sigslist.append((keyid, timestamp, uid))

    return sigslist


def signatures_for_keyid(keyid, keyring=None):
    '''Returns the list of signatures for a given key id
    
    This will call out to GnuPG list-sigs, using Monkeysign,
    and parse the resulting string into a list of signatures.
    
    A default Keyring will be used unless you pass an instance
    as keyring argument.
    '''
    if keyring is None:
        kr = Keyring()
    else:
        kr = keyring

    # FIXME: this would be better if it was done in monkeysign
    kr.context.call_command(['list-sigs', keyid])
    siglist = parse_sig_list(kr.context.stdout)

    return siglist



## Monkeypatching to get more debug output
import monkeysign.gpg
bc = monkeysign.gpg.Context.build_command
def build_command(*args, **kwargs):
    ret = bc(*args, **kwargs)
    #log.info("Building command %s", ret)
    log.debug("Building cmd: %s", ' '.join(["'%s'" % c for c in ret]))
    return ret
monkeysign.gpg.Context.build_command = build_command


def is_usable(key):
    unusable =    key.invalid or key.disabled \
               or key.expired or key.revoked
    log.debug('Key %s is invalid: %s (i:%s, d:%s, e:%s, r:%s)', key, unusable,
        key.invalid, key.disabled, key.expired, key.revoked)
    return not unusable

def filter_usable_keys(keys):
    usable_keys = [Key.from_monkeysign(key) for key in keys if is_usable(key)]
    log.debug('Identified usable keys: %s', usable_keys)
    return usable_keys


def get_usable_keys_from_keyring(keyring, pattern, public, secret):
    keys_dict = keyring.get_keys(pattern=pattern,
    							 public=public,
    							 secret=secret) or {}
    assert keys_dict is not None, keyring.context.stderr
    # keys_fpr = keys_dict.items()
    keys = keys_dict.values()
    return filter_usable_keys(keys)


def sign_keydata(keydata, error_cb=None, homedir=None):
    """Signs OpenPGP keydata with your regular GnuPG secret keys
    
    If error_cb is provided, that function is called with any exception
    occuring during signing of the key.  If error_cb is False, any
    exception is raised.
    
    yields pairs of (uid, signed_uid)
    """
    log = logging.getLogger(__name__ + ':sign_keydata_encrypt')

    tmpkeyring = TempSigningKeyring(homedir=homedir,
        base_keyring=Keyring(homedir=homedir))
    # Eventually, we want to let the user select their keys to sign with
    # For now, we just take whatever is there.
    secret_keys = get_usable_secret_keys(homedir=homedir)
    log.info('Signing with these keys: %s', secret_keys)

    stripped_key = MinimalExport(keydata)
    assert stripped_key
    fingerprint = fingerprint_from_keydata(stripped_key)

    log.debug('Trying to import key\n%s', stripped_key)
    if tmpkeyring.import_data(stripped_key):
        # 3. for every user id (or all, if -a is specified)
        # 3.1. sign the uid, using gpg-agent
        keys = tmpkeyring.get_keys(fingerprint)
        log.info("Found keys %s for fp %s", keys, fingerprint)
        if len(keys) != 1:
            raise ValueError("We received multiple keys for fp %s: %s"
                             % (fingerprint, keys))
        key = keys[fingerprint]
        uidlist = key.uidslist
        
        for secret_key in secret_keys:
            secret_fpr = secret_key.fpr
            log.info('Setting up to sign with %s', secret_fpr)
            # We need to --always-trust, because GnuPG would print
            # warning about the trustdb.  I think this is because
            # we have a newly signed key whose trust GnuPG wants to
            # incorporate into the trust decision.
            tmpkeyring.context.set_option('always-trust')
            tmpkeyring.context.set_option('local-user', secret_fpr)
            # FIXME: For now, we sign all UIDs. This is bad.
            try:
                ret = tmpkeyring.sign_key(fingerprint, signall=True)
            except GpgRuntimeError as e:
                uid = uidlist[0].uid
                log.exception("Error signing %r with secret key %r. stdout: %r, stderr: %r",
                    uid, secret_key, tmpkeyring.context.stdout, tmpkeyring.context.stderr)
                if error_cb:
                    e.uid = uid
                    error_cb (e)
                else:
                    raise
                continue
            log.info("Result of signing %s on key %s: %s", uidlist[0].uid, fingerprint, ret)

        for uid in uidlist:
            uid.uid = decode_gpg_uid(uid.uid)
            uid_str = uid.uid
            log.info("Processing uid %r %s", uid, uid_str)

            # 3.2. export and encrypt the signature
            # 3.3. mail the key to the user
            exported_key = tmpkeyring.export_data(fingerprint)
            assert exported_key
            signed_key = UIDExport(uid_str, exported_key)
            assert signed_key
            log.info("Exported %d bytes of signed key", len(signed_key))
            yield (uid, signed_key)

##
## END OF INTERNAL API
#####





def openpgpkey_from_data(keydata):
    "Creates an OpenPGP object from given data"
    keyring = TempKeyring()
    if not keyring.import_data(keydata):
        raise ValueError("Could not import %r  -  stdout: %r, stderr: %r",
                         keydata,
                         keyring.context.stdout, keyring.context.stderr)
    # As we have imported only one key, we should also
    # only have one key at our hands now.
    keys = keyring.get_keys()
    if len(keys) != 1:
        log.debug('Operation on keydata "%s" failed', keydata)
        raise ValueError("Expected exactly one key, but got %d: %r" % (
        				 len(keys), keys))
    else:
        # The first (key, value) pair in the keys dict
        # next(iter(keys.items()))[0] might be semantically
        # more correct than list(d.items()) as we don't care
        # much about having a list created, but I think it's
        # more legible.
        fpr_key = list(keys.items())[0]
        # is composed of the fpr as key and an OpenPGP key as value
        key = fpr_key[1]
        return Key.from_monkeysign(key)



def get_public_key_data(fpr, homedir=None):
    """Returns keydata for a given fingerprint
    
    In fact, fpr could be anything that gpg happily exports.
    """
    keyring = Keyring(homedir=homedir)
    keydata = keyring.export_data(fpr)
    if not keydata:
        s = "No data to export for {} (in {})".format(fpr, homedir)
        raise ValueError(s)
    return keydata




def fingerprint_from_keydata(keydata):
    '''Returns the OpenPGP Fingerprint for a given key'''
    openpgpkey = openpgpkey_from_data(keydata)
    return openpgpkey.fpr


def get_usable_keys(pattern="", homedir=None):
    '''Uses get_keys on the keyring and filters for
    non revoked, expired, disabled, or invalid keys'''
    log.debug('Retrieving keys for %s, %s', pattern, homedir)
    keyring = Keyring(homedir=homedir)
    return get_usable_keys_from_keyring(keyring=keyring,
    	pattern=pattern, public=True, secret=False)


def get_usable_secret_keys(pattern="", homedir=None):
    '''Returns all secret keys which can be used to sign a key'''
    keyring = Keyring(homedir=homedir)
    return get_usable_keys_from_keyring(keyring=keyring,
    	pattern=pattern, public=False, secret=True)



def sign_keydata_and_encrypt(keydata, error_cb=None, homedir=None):
    """Signs OpenPGP keydata with your regular GnuPG secret keys
    and encrypts the result under the given key
    
    error_cb can be a function that is called with any exception
    occuring during signing of the key.
    """
    tmpkeyring = TempKeyring()
    tmpkeyring.import_data(keydata)
    fingerprint = fingerprint_from_keydata(keydata)
    tmpkeyring.context.set_option('always-trust')
    for (uid, signed_key) in sign_keydata(keydata,
        error_cb=error_cb, homedir=homedir):
            if not uid.revoked:
                encrypted_key = tmpkeyring.encrypt_data(data=signed_key,
                    # We use the fingerprint rather than the email address,
                    # because we cannot get a reliable representation of the
                    # UID, i.e. when it contains non-UTF-8 bytes.
                    recipient=fingerprint)
                yield (UID.from_monkeysign(uid), encrypted_key)


def decode_gpg_uid(uid):
    """ Unescape the UID.
    There is a bug in Monkeysign which consists in returning an encoded UID
    instead of the actual bytes (i.e. for the colon character).
    The decode is a guess of how gpg encodes data.
    """
    return uid.decode('string-escape')<|MERGE_RESOLUTION|>--- conflicted
+++ resolved
@@ -58,15 +58,10 @@
             key_uid = decode_gpg_uid(u.uid)
             if key_uid != uid:
                 log.info('Deleting UID %s from key %s', key_uid, fpr)
-<<<<<<< HEAD
-                tmp.del_uid(fingerprint=fpr, pattern=key_uid)
-    only_uid = tmp.export_data(fpr)
-=======
                 # As pattern we need to provide the unescaped one, otherwise monkeysign
                 # will hang trying to find the correct uid to delete
                 tmp.del_uid(fingerprint=fpr, pattern=u.uid)
-    only_uid = tmp.export_data(uid)
->>>>>>> 5e839c4c
+    only_uid = tmp.export_data(fpr)
 
     return only_uid
 
