--- conflicted
+++ resolved
@@ -61,11 +61,7 @@
                 # As pattern we need to provide the unescaped one, otherwise monkeysign
                 # will hang trying to find the correct uid to delete
                 tmp.del_uid(fingerprint=fpr, pattern=u.uid)
-<<<<<<< HEAD
-    only_uid = tmp.export_data(uid)
-=======
     only_uid = tmp.export_data(fpr)
->>>>>>> 8593ae87
 
     return only_uid
 
@@ -424,14 +420,10 @@
         error_cb=error_cb, homedir=homedir):
             if not uid.revoked:
                 encrypted_key = tmpkeyring.encrypt_data(data=signed_key,
-<<<<<<< HEAD
-                    recipient=uid.uid)
-=======
                     # We use the fingerprint rather than the email address,
                     # because we cannot get a reliable representation of the
                     # UID, i.e. when it contains non-UTF-8 bytes.
                     recipient=fingerprint)
->>>>>>> 8593ae87
                 yield (UID.from_monkeysign(uid), encrypted_key)
 
 
