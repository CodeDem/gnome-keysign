#!/usr/bin/env python
#    Copyright 2014, 2015 Tobias Mueller <muelli@cryptobitch.de>
#    Copyright 2014 Andrei Macavei <andrei.macavei89@gmail.com>
#
#    This file is part of GNOME Keysign.
#
#    GNOME Keysign is free software: you can redistribute it and/or modify
#    it under the terms of the GNU General Public License as published by
#    the Free Software Foundation, either version 3 of the License, or
#    (at your option) any later version.
#
#    GNOME Keysign is distributed in the hope that it will be useful,
#    but WITHOUT ANY WARRANTY; without even the implied warranty of
#    MERCHANTABILITY or FITNESS FOR A PARTICULAR PURPOSE.  See the
#    GNU General Public License for more details.
#
#    You should have received a copy of the GNU General Public License
#    along with GNOME Keysign.  If not, see <http://www.gnu.org/licenses/>.

import logging
import signal
import sys

import gi
gi.require_version('Gst', '1.0')
gi.require_version('GstVideo', '1.0')
from gi.repository import GObject
from gi.repository import Gst
from gi.repository import Gtk, GLib
# Because of https://bugzilla.gnome.org/show_bug.cgi?id=698005
from gi.repository import Gtk, GdkPixbuf
from gi.repository import GstVideo
from gi.repository import Gdk

log = logging.getLogger(__name__)



class BarcodeReaderGTK(Gtk.Box):

    __gsignals__ = {
        str('barcode'): (GObject.SIGNAL_RUN_LAST, None,
                        (str, # The barcode string
                         Gst.Message.__gtype__, # The GStreamer message itself
                         GdkPixbuf.Pixbuf.__gtype__, # The pixbuf which caused
                                              # the above string to be decoded
                    ),
                   )
    }


    def __init__(self, *args, **kwargs):
        super(BarcodeReaderGTK, self).__init__(*args, **kwargs)
        self.connect('unmap', self.on_unmap)
        self.connect('map', self.on_map)



    def on_message(self, bus, message):
        log.debug("Message: %s", message)
        if message:
            struct = message.get_structure()
            if struct:
                struct_name = struct.get_name()
                log.debug('Message name: %s', struct_name)

                if struct_name == 'GstMessageError':
                    err, debug = message.parse_error()
                    log.error('GstError: %s, %s', err, debug)
                elif struct_name == 'GstMessageWarning':
                    err, debug = message.parse_warning()
                    log.warning('GstWarning: %s, %s', err, debug)
    
                elif struct_name == 'barcode':
                    self.timestamp = struct.get_clock_time("timestamp")[1]
                    log.debug ("at %s", self.timestamp)

                    assert struct.has_field('symbol')
                    barcode = struct.get_string('symbol')
                    log.info("Read Barcode: {}".format(barcode))

                    pixbuf = None
                    if struct.has_field ("frame"):
                        # This is the new zbar, which posts the frame along
                        # with the barcode.
                        sample = struct.get_value ("frame")
                        pixbuf = gst_sample_to_pixbuf(sample)
                        self.emit("barcode", barcode, message, pixbuf)
                    else:
                        # If we do not see the zbar < 1.6, we raise
                        raise


    def run(self):
        p = "autovideosrc  \n"
        #p = "uridecodebin uri=file:///tmp/qr.png "
        #p = "uridecodebin uri=file:///tmp/v.webm "
        p += " ! tee name=t \n"
        p += "       t. ! queue ! videoconvert \n"
        p += "                  ! zbar cache=true attach_frame=true \n"
        p += "                  ! fakesink \n"
        p += "       t. ! queue ! videoconvert \n"
        p += ("                 ! gtksink "
            "sync=false "
            "name=imagesink "
            #"max-lateness=2000000000000  "
            "enable-last-sample=false "
            "\n"
            )

        pipeline = p
        log.info("Launching pipeline %s", pipeline)
        pipeline = Gst.parse_launch(pipeline)

        self.imagesink = pipeline.get_by_name('imagesink')
        self.gtksink_widget = self.imagesink.get_property("widget")
        for child in self.get_children():
            self.remove(child)
        # self.gtksink_widget.set_property("expand", False)
        self.add(self.gtksink_widget)
        self.gtksink_widget.show()

        self.pipeline = pipeline

        bus = pipeline.get_bus()
        bus.connect('message', self.on_message)
        bus.add_signal_watch()

        pipeline.set_state(Gst.State.PLAYING)


    def pause(self):
        self.pipeline.set_state(Gst.State.PAUSED)


    def on_map(self, *args, **kwargs):
        '''It seems this is called when the widget is becoming visible'''
        self.run()


    def on_unmap(self, *args, **kwargs):
        '''Hopefully called when this widget is hidden,
        e.g. when the tab of a notebook has changed'''
        self.pipeline.set_state(Gst.State.PAUSED)
        # Actually, we stop the thing for real
        self.pipeline.set_state(Gst.State.NULL)


    def do_barcode(self, barcode, message, image):
        "This is called by GObject, I think"
        log.debug("Emitting a barcode signal %s, %s, %r",
                  barcode, message, image)





class ReaderApp(Gtk.Application):
    '''A simple application for scanning a bar code
    
    It makes use of the BarcodeReaderGTK class and connects to
    its on_barcode signal.
    
    You need to have called Gst.init() before creating a
    BarcodeReaderGTK.
    '''
    def __init__(self, *args, **kwargs):
        super(ReaderApp, self).__init__(*args, **kwargs)
        self.connect('activate', self.on_activate)

    
    def on_activate(self, data=None):
        window = Gtk.ApplicationWindow()
        window.set_title("Gtk Gst Barcode Reader")
        reader = BarcodeReaderGTK()
        reader.connect('barcode', self.on_barcode)
        window.add(reader)

        window.show_all()
        self.add_window(window)


    def on_barcode(self, reader, barcode, message, image):
        '''All we do is logging the decoded barcode'''
        logging.info('Barcode decoded: %s', barcode)



class SimpleInterface(ReaderApp):
    '''We tweak the UI of the demo ReaderApp a little'''
    def on_activate(self, *args, **kwargs):
        window = Gtk.ApplicationWindow()
        window.set_title("Simple Barcode Reader")
        window.set_default_size(400, 300)

        vbox = Gtk.Box(Gtk.Orientation.HORIZONTAL, 0)
        vbox.set_margin_top(3)
        vbox.set_margin_bottom(3)
        window.add(vbox)

        reader = BarcodeReaderGTK()
        reader.connect('barcode', self.on_barcode)
        vbox.pack_start(reader, True, True, 0)
        self.reader = reader

        #self.image = Gtk.Image()
        # FIXME: We could show a default image like "no barcode scanned just yet"
        self.image = ScalingImage()
        self.imagebox = Gtk.Box() #expand=True)
        self.imagebox.add(self.image)
        self.imagebox.show()
        vbox.pack_end(self.imagebox, True, True, 0)


        self.playButtonImage = Gtk.Image()
        self.playButtonImage.set_from_stock("gtk-media-play", Gtk.IconSize.BUTTON)
        self.playButton = Gtk.Button.new()
        self.playButton.add(self.playButtonImage)
        self.playButton.connect("clicked", self.playToggled)
        vbox.pack_end(self.playButton, False, False, 0)

        window.show_all()
        self.add_window(window)


    def playToggled(self, w):
        self.reader.pause()


    def on_barcode(self, reader, barcode, message, pixbuf):
        log.info("Barcode!!1 %r", barcode)

        # Hrm. Somehow, the Gst Widget is allocating
        # space relatively aggressively.  Our imagebox on
        # the right side does not get any space.
        #self.imagebox.remove(self.image)
        #self.image = ScalingImage(pixbuf)
        #self.imagebox.pack_start(self.image, True, True, 0)
        #self.image.set_property('expand', True)
        #self.image.show()
        self.image.set_from_pixbuf(pixbuf)

        # So we just show a window instead...
        w = Gtk.Window()
        w.add(ScalingImage(pixbuf))
        w.show_all()
        return False



def gst_sample_to_pixbuf(sample):
    '''Converts the image from a given GstSample to a GdkPixbuf'''
    caps = Gst.Caps.from_string("video/x-raw,format=RGBA")
    converted_sample = GstVideo.video_convert_sample(sample, caps, Gst.CLOCK_TIME_NONE)

    buffer = converted_sample.get_buffer()
    pixbuf = buffer.extract_dup(0, buffer.get_size())
    
    caps = converted_sample.get_caps()
    struct = caps.get_structure(0)
    
    colorspace = GdkPixbuf.Colorspace.RGB
    alpha = True
    bps = 8
    width_struct = struct.get_int("width")
    assert width_struct[0]
    height_struct = struct.get_int("height")
    assert height_struct[0]
    original_width = width_struct[1]
    original_height = height_struct[1]

    rowstride_struct = struct.get_int("stride")
    if rowstride_struct[0] == True:
        # The stride information might be hidden in the struct.
        # For now it doesn't work. I think it's the name of the field.
        rowstride = rowstride_struct[1]
    else:
        rowstride = bps / 8 * 4 * original_width

    gdkpixbuf = GdkPixbuf.Pixbuf.new_from_bytes(
        GLib.Bytes.new_take(pixbuf),
        colorspace, alpha, bps, original_width,
        original_height, rowstride)
        
    return gdkpixbuf




class ScalingImage(Gtk.DrawingArea):

    def __init__(self, pixbuf=None, width=None, height=None, rowstride=None):
        self.pixbuf = pixbuf
        self.rowstride = rowstride or None
        super(ScalingImage, self).__init__()
<<<<<<< HEAD
        #self.set_property("width_request", 400)
        #self.set_property("height_request", 400)
        #self.set_property("margin", 10)
        # self.set_property("expand", True)
=======
        self.props.expand = True
>>>>>>> 47b48cde
    
    
    def set_from_pixbuf(self, pixbuf):
        self.pixbuf = pixbuf
        self.queue_draw()


#    def do_size_allocate(self, allocation):
#        log.debug("Size Allocate  %r", allocation)
#        log.debug("w: %r  h: %r",  allocation.width, allocation.height)
#        self.queue_draw()

    def do_draw(self, cr, pixbuf=None):
        log.debug('Drawing ScalingImage! %r', self)
        pixbuf = pixbuf or self.pixbuf
        if not pixbuf:
            log.info('No pixbuf to draw! %r', pixbuf)
        else:
            original_width = pixbuf.get_width()
            original_height = pixbuf.get_height()
    
            assert original_width > 0
            assert original_height > 0
    
    
            # Scale the pixbuf down to whatever space we have
            allocation = self.get_allocation()
            widget_width = allocation.width
            widget_height = allocation.height
            
            
            # I think we might not need this calculation
            #widget_size = min(widget_width, widget_height)
            log.info('Allocated size: %s, %s', widget_width, widget_height)
            
            # Fill in background
            #cr.save()
            #Gtk.render_background(self.get_style_context(),
            #       cr, 0, 0, widget_width, widget_height)
            #cr.set_source_rgb(1, 1, 1)
            #cr.paint()
            
            # Centering and scaling the image to fit the widget
            cr.translate(widget_width / 2.0, widget_height / 2.0)
            scale = min(widget_width / float(original_width), widget_height / float(original_height))
            cr.scale(scale, scale)
            
            cr.translate(-original_width / 2.0, -original_height / 2.0)
            # Note: This function is very inefficient
            # (one could cache the resulting pattern or image surface)!
            Gdk.cairo_set_source_pixbuf(cr, pixbuf, 0, 0)
            # Should anyone want to set filters, this is the way to do it.
            #pattern = cr.get_source()
            #pattern.set_filter(cairo.FILTER_NEAREST)
            cr.paint()
            cr.restore()
            
            return
            #super(ScalingImage, self).do_draw(cr)



def main():
    logging.basicConfig(stream=sys.stderr, level=logging.DEBUG,
                        format='%(name)s (%(levelname)s): %(message)s')

    # We need to have GStreamer initialised before creating a BarcodeReader
    Gst.init(sys.argv)
    app = SimpleInterface()

    try:
        # Exit the mainloop if Ctrl+C is pressed in the terminal.
        GLib.unix_signal_add_full(GLib.PRIORITY_HIGH, signal.SIGINT, lambda *args : app.quit(), None)
    except AttributeError:
        # Whatever, it is only to enable Ctrl+C anyways
        pass

    app.run()


if __name__ == '__main__':
    main()<|MERGE_RESOLUTION|>--- conflicted
+++ resolved
@@ -293,14 +293,10 @@
         self.pixbuf = pixbuf
         self.rowstride = rowstride or None
         super(ScalingImage, self).__init__()
-<<<<<<< HEAD
         #self.set_property("width_request", 400)
         #self.set_property("height_request", 400)
         #self.set_property("margin", 10)
-        # self.set_property("expand", True)
-=======
-        self.props.expand = True
->>>>>>> 47b48cde
+        self.set_property("expand", True)
     
     
     def set_from_pixbuf(self, pixbuf):
