--- conflicted
+++ resolved
@@ -110,27 +110,6 @@
 
         return False
 
-<<<<<<< HEAD
-
-    def setup_server(self, keydata, fingerprint):
-        """
-        Starts the key-server which serves the provided keydata and
-        announces the fingerprint as TXT record using Avahi
-        """
-        self.log.info('Serving now')
-        self.log.debug('About to call %r', Keyserver.ServeKeyThread)
-        self.keyserver = Keyserver.ServeKeyThread(str(keydata), fingerprint)
-        self.log.info('Starting thread %r', self.keyserver)
-        self.keyserver.start()
-        self.log.info('Finsihed serving')
-        return False
-
-
-    def stop_server(self):
-        self.keyserver.shutdown()
-
-=======
->>>>>>> 7543333e
 
     def on_new_service(self, browser, name, address, port, txt_dict):
         published_fpr = txt_dict.get('fingerprint', None)
@@ -165,18 +144,11 @@
 
 
     def remove_discovered_service(self, name):
-<<<<<<< HEAD
         '''Removes server-side clients from discovered_services list
         when the server name with fpr is a match.'''
         for client in self.discovered_services:
             if client[0] == name:
                 self.discovered_services.remove(client)
-=======
-        '''Sorts and removes server-side clients from discovered_services list
-        by the matching server name which includes the fpr.'''
-        [self.discovered_services.remove(clients)
-        for clients in self.discovered_services if clients[0] == name]
->>>>>>> 7543333e
         self.log.info("Clients currently in list '%s'", self.discovered_services)
 
 
