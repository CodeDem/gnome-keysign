#!/usr/bin/env python
#    Copyright 2016 Tobias Mueller <muelli@cryptobitch.de>
#
#    This file is part of GNOME Keysign.
#
#    GNOME Keysign is free software: you can redistribute it and/or modify
#    it under the terms of the GNU General Public License as published by
#    the Free Software Foundation, either version 3 of the License, or
#    (at your option) any later version.
#
#    GNOME Keysign is distributed in the hope that it will be useful,
#    but WITHOUT ANY WARRANTY; without even the implied warranty of
#    MERCHANTABILITY or FITNESS FOR A PARTICULAR PURPOSE.  See the
#    GNU General Public License for more details.
#
#    You should have received a copy of the GNU General Public License
#    along with GNOME Keysign.  If not, see <http://www.gnu.org/licenses/>.

import signal
import sys
import argparse
import logging
import os




if  __name__ == "__main__" and __package__ is None:
    logging.getLogger().error("You seem to be trying to execute " +
                              "this script directly which is discouraged. " +
                              "Try python -m instead.")
    parent_dir = os.path.dirname(os.path.dirname(os.path.abspath(__file__)))
    os.sys.path.insert(0, parent_dir)
    os.sys.path.insert(0, os.path.join(parent_dir, 'monkeysign'))
    import keysign
    #mod = __import__('keysign')
    #sys.modules["keysign"] = mod
    __package__ = str('keysign')

from .__init__ import __version__
from .gpgmh import get_usable_keys, get_public_key_data
from .i18n import _
from .util import mac_generate
from . import Keyserver

log = logging.getLogger(__name__)


class AvahiHTTPOffer:
    "Spawns a local HTTP daemon and announces it via Avahi"
    def __init__(self, key):
        self.key = key
        self.fingerprint = fingerprint = key.fingerprint
        self.keydata = keydata = get_public_key_data(fingerprint)
        self.keyserver = Keyserver.ServeKeyThread(keydata, fingerprint)
        self.mac = mac_generate(fingerprint.encode('ascii'), keydata)

    def start(self):
        "Starts offering the key"
        fingerprint = self.fingerprint.upper()
        mac = self.mac.upper()
        discovery_info = 'OPENPGP4FPR:{0}#MAC={1}'.format(
                                fingerprint, mac)

        log.info("Requesting to start")
        self.keyserver.start()

        return discovery_info

    def stop(self):
        "Stops offering the key"
        log.info("Requesting to shutdown")
        self.keyserver.shutdown()


def main(args):
    if not args:
        raise ValueError("You must provide an argument to identify the key")

    key = get_usable_keys(pattern=args[0])[0]
    offer = AvahiHTTPOffer(key)
    discovery_info = offer.start()
    print (_("Offering key: {}").format(key))
    print (_("Discovery info: {}").format(discovery_info))
    print (_("Press Enter to stop"))
<<<<<<< HEAD
    raw_input()
=======
    try: input_ = raw_input
    except NameError: input_ = input
    input_("Press Enter to stop")
>>>>>>> 8593ae87
    offer.stop()

if __name__ == "__main__":
    import sys
    main(sys.argv[1:])<|MERGE_RESOLUTION|>--- conflicted
+++ resolved
@@ -21,7 +21,6 @@
 import argparse
 import logging
 import os
-
 
 
 
@@ -83,13 +82,9 @@
     print (_("Offering key: {}").format(key))
     print (_("Discovery info: {}").format(discovery_info))
     print (_("Press Enter to stop"))
-<<<<<<< HEAD
-    raw_input()
-=======
     try: input_ = raw_input
     except NameError: input_ = input
     input_("Press Enter to stop")
->>>>>>> 8593ae87
     offer.stop()
 
 if __name__ == "__main__":
