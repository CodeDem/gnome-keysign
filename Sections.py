#!/usr/bin/env python

import logging
from urlparse import ParseResult
from subprocess import call

import requests
from requests.exceptions import ConnectionError

import sys
import re

try:
    from monkeysign.gpg import Keyring, TempKeyring
    from monkeysign.ui import MonkeysignUi
except ImportError, e:
    print "A required python module is missing!\n%s" % (e,)
    sys.exit()

import Keyserver
from SignPages import KeysPage, KeyPresentPage, KeyDetailsPage
from SignPages import ScanFingerprintPage, SignKeyPage, PostSignPage
import MainWindow

import key

from gi.repository import Gst, Gtk, GLib
# Because of https://bugzilla.gnome.org/show_bug.cgi?id=698005
from gi.repository import GdkX11
# Needed for window.get_xid(), xvimagesink.set_window_handle(), respectively:
from gi.repository import GstVideo

<<<<<<< HEAD
import key

=======
>>>>>>> 5abe5c44
Gst.init([])


progress_bar_text = ["Step 1: Scan QR Code or type fingerprint and click on 'Download' button",
                     "Step 2: Compare the received fpr with the owner's fpr and click 'Sign'",
                     "Step 3: Key was succesfully signed and an email was send to owner."]


class KeySignSection(Gtk.VBox):

    def __init__(self, app):
        '''Initialises the section which lets the user
        choose a key to be signed by other person.

        ``app'' should be the "app" itself. The place
        which holds global app data, especially the discovered
        clients on the network.
        '''
        super(KeySignSection, self).__init__()

        self.app = app
        self.log = logging.getLogger()
        self.keyring = Keyring()

        # these are needed later when we need to get details about
        # a selected key
        self.keysPage = KeysPage(self)
        self.keyDetailsPage = KeyDetailsPage()
        self.keyPresentPage = KeyPresentPage()

        # set up notebook container
        self.notebook = Gtk.Notebook()
        self.notebook.append_page(self.keysPage, None)
        self.notebook.append_page(self.keyDetailsPage, None)
        self.notebook.append_page(self.keyPresentPage, None)
        self.notebook.set_show_tabs(False)

        # create back button
        self.backButton = Gtk.Button('Back')
        self.backButton.set_image(Gtk.Image.new_from_icon_name("go-previous", Gtk.IconSize.BUTTON))
        self.backButton.set_always_show_image(True)
        self.backButton.connect('clicked', self.on_button_clicked)
        self.backButton.set_sensitive(False)
        # create next button
        self.nextButton = Gtk.Button('Next')
        self.nextButton.set_image(Gtk.Image.new_from_icon_name("go-next", Gtk.IconSize.BUTTON))
        self.nextButton.set_always_show_image(True)
        self.nextButton.connect('clicked', self.on_button_clicked)
        self.nextButton.set_sensitive(False)

        buttonBox = Gtk.HBox()
        buttonBox.pack_start(self.backButton, False, False, 0)
        buttonBox.pack_start(self.nextButton, False, False, 0)
        # pack up
        self.pack_start(self.notebook, True, True, 0)
        self.pack_start(buttonBox, False, False, 0)

        # this will hold a reference to the last key selected
        self.last_selected_key = None

    def on_button_clicked(self, button):

        page_index = self.notebook.get_current_page()

        if button == self.nextButton:
            # switch to the next page in the notebook
            self.notebook.next_page()

            selection = self.keysPage.treeView.get_selection()
            model, paths = selection.get_selected_rows()

            if page_index+1 == 1:
                for path in paths:
                    iterator = model.get_iter(path)
                    (name, email, keyid) = model.get(iterator, 0, 1, 2)
                    try:
                        openPgpKey = self.keysPage.keysDict[keyid]
                    except KeyError:
                        m = "No key details can be shown for id {}".format(keyid)
                        self.log.info(m)

                # display uids, exp date and signatures
                self.keyDetailsPage.display_uids_signatures_page(openPgpKey)
                # save a reference for later use
                self.last_selected_key = openPgpKey

            elif page_index+1 == 2:
                self.keyPresentPage.display_fingerprint_qr_page(self.last_selected_key)

                keyid = self.last_selected_key.keyid()
                self.keyring.export_data(fpr=str(keyid), secret=False)
                keydata = self.keyring.context.stdout

                self.log.debug("Keyserver switched on")
                self.app.setup_server(keydata)

            self.backButton.set_sensitive(True)

        elif button == self.backButton:

            if page_index == 2:
                self.log.debug("Keyserver switched off")
                self.app.stop_server()
            elif page_index-1 == 0:
                self.backButton.set_sensitive(False)

            self.notebook.prev_page()


class GetKeySection(Gtk.VBox):

    def __init__(self, app):
        '''Initialises the section which lets the user
        start signing a key.

        ``app'' should be the "app" itself. The place
        which holds global app data, especially the discovered
        clients on the network.
        '''
        super(GetKeySection, self).__init__()

        self.app = app
        self.log = logging.getLogger()

        # the temporary keyring we operate in
        self.tmpkeyring = None

        self.scanPage = ScanFingerprintPage()
        self.signPage = SignKeyPage()
        # set up notebook container
        self.notebook = Gtk.Notebook()
        self.notebook.append_page(self.scanPage, None)
        self.notebook.append_page(self.signPage, None)
        self.notebook.append_page(PostSignPage(), None)
        self.notebook.set_show_tabs(False)

        # set up the progress bar
        self.progressBar = Gtk.ProgressBar()
        self.progressBar.set_text(progress_bar_text[0])
        self.progressBar.set_show_text(True)
        self.progressBar.set_fraction(1.0/3)

        self.nextButton = Gtk.Button('Next')
        self.nextButton.connect('clicked', self.on_button_clicked)
        self.nextButton.set_image(Gtk.Image.new_from_icon_name("go-next", Gtk.IconSize.BUTTON))
        self.nextButton.set_always_show_image(True)

        self.backButton = Gtk.Button('Back')
        self.backButton.connect('clicked', self.on_button_clicked)
        self.backButton.set_image(Gtk.Image.new_from_icon_name('go-previous', Gtk.IconSize.BUTTON))
        self.backButton.set_always_show_image(True)

        bottomBox = Gtk.HBox()
        bottomBox.pack_start(self.progressBar, True, True, 0)
        bottomBox.pack_start(self.backButton, False, False, 0)
        bottomBox.pack_start(self.nextButton, False, False, 0)

        self.pack_start(self.notebook, True, True, 0)
        self.pack_start(bottomBox, False, False, 0)

        # We *could* overwrite the on_barcode function, but
        # let's rather go with a GObject signal
        #self.scanFrame.on_barcode = self.on_barcode
        self.scanPage.scanFrame.connect('barcode', self.on_barcode)
        #GLib.idle_add(        self.scanFrame.run)

        self.signui = SignUi(self.app)

    def set_progress_bar(self):
        page_index = self.notebook.get_current_page()
        self.progressBar.set_text(progress_bar_text[page_index])
        self.progressBar.set_fraction((page_index+1)/3.0)


    def on_barcode(self, sender, barcode, message=None):
        '''This is connected to the "barcode" signal.
        The message argument is a GStreamer message that created
        the barcode.'''
        # barcode string starts with 'OPENPGP4FPR:' followed by the fingerprint
        m = re.search("((?:[0-9A-F]{4}\s*){10})", barcode, re.IGNORECASE)
        if m != None:
            fpr = m.group(1).replace(' ', '')
            try:
                pgpkey = key.Key(fpr)
            except key.KeyError:
                self.log.exception("Could not create key from %s", barcode)
            else:
                self.log.info("Barcode signal %s %s" %( pgpkey.fingerprint, message))
                self.on_button_clicked(self.nextButton, pgpkey, message)
        else:
            self.log.error("data found in barcode does not match a OpenPGP fingerprint pattern: %s", barcode)


    def download_key_http(self, address, port):
        url = ParseResult(
            scheme='http',
            # This seems to work well enough with both IPv6 and IPv4
            netloc="[[%s]]:%d" % (address, port),
            path='/',
            params='',
            query='',
            fragment='')
        return requests.get(url.geturl()).text

    def try_download_keys(self, clients):
        for client in clients:
            self.log.debug("Getting key from client %s", client)
            name, address, port = client
            try:
                keydata = self.download_key_http(address, port)
                yield keydata
            except ConnectionError, e:
                # FIXME : We probably have other errors to catch
                self.log.exception("While downloading key from %s %i",
                                    address, port)

    def verify_downloaded_key(self, downloaded_data, fingerprint):
        # FIXME: implement a better and more secure way to verify the key
        if self.tmpkeyring.import_data(downloaded_data):
            imported_key_fpr = self.tmpkeyring.get_keys().keys()[0]
            if imported_key_fpr == fingerprint:
                result = True
            else:
                self.log.info("Key does not have equal fp: %s != %s", imported_key_fpr, fingerprint)
                result = False
        else:
            self.log.info("Failed to import downloaded data")
            result = False

        self.log.debug("Trying to validate %s against %s: %s", downloaded_data, fingerprint, result)
        return result


    def obtain_key_async(self, fingerprint, callback=None, data=None, error_cb=None):
        other_clients = self.app.discovered_services
        self.log.debug("The clients found on the network: %s", other_clients)

        #FIXME: should we create a new TempKeyring for each key we want
        # to sign it ?
        self.tmpkeyring = TempKeyring()

        for keydata in self.try_download_keys(other_clients):
            if self.verify_downloaded_key(keydata, fingerprint):
                is_valid = True
            else:
                is_valid = False

            if is_valid:
                break
        else:
            self.log.error("Could not find fingerprint %s " +\
                           "with the available clients (%s)",
                           fingerprint, other_clients)
            self.log.debug("Calling error callback, if available: %s",
                            error_cb)

            if error_cb:
                GLib.idle_add(error_cb, data)
            # FIXME : don't return here
            return

        GLib.idle_add(callback, fingerprint, keydata, data)

        # If this function is added itself via idle_add, then idle_add will
        # keep adding this function to the loop until this func ret False
        return False



    def sign_key_async(self, fingerprint, callback=None, data=None, error_cb=None):
        self.log.debug("I will sign key with fpr {}".format(fingerprint))

        self.signui.pattern = fingerprint
        # 1. fetch the key into a temporary keyring
        # 1.a) from the local keyring
        self.log.debug("looking for key %s in your keyring", self.signui.pattern)
        self.signui.keyring.context.set_option('export-options', 'export-minimal')
        if self.signui.tmpkeyring.import_data(self.signui.keyring.export_data(self.signui.pattern)):

            # 2. copy the signing key secrets into the keyring
            self.signui.copy_secrets()
            # 3. for every user id (or all, if -a is specified)
            # 3.1. sign the uid, using gpg-agent
            keys = self.signui.tmpkeyring.get_keys(fingerprint)
            self.log.info("Found keys %s for fp %s", keys, fingerprint)
            assert len(keys) == 1, "We received multiple keys for fp %s: %s" % (fingerprint, keys)
            key = keys[fingerprint]
            uidlist = key.uidslist
            
            # FIXME: For now, we sign all UIDs. This is bad.
            for uid in uidlist:
                # Don't know yet whether that works
                #self.signui.tmpkeyring.sign_key(uid)
                pass
            ret = self.signui.sign_key()
            self.log.info("Result of signing key %s: %s", fingerprint, ret)

            # 3.2. export and encrypt the signature
            # 3.3. mail the key to the user
            # FIXME: for now only export it to a file
            filename = self.save_to_file()
            self.email_file(to=str(uid), files=[filename])
            # self.sign.export_key()


            # 3.4. optionnally (-l), create a local signature and import in
            # local keyring
            # 4. trash the temporary keyring


        else:
            self.log.error('data found in barcode does not match a OpenPGP fingerprint pattern: %s', fingerprint)

        return False

    def save_to_file(self):
        #FIXME: this is a temporary function to export signed key,
        # it should send an email to the key owner
        if len(self.signui.signed_keys) < 1:
            self.log.error('no key signed, nothing to export')

<<<<<<< HEAD
        filenames = []
=======

>>>>>>> 5abe5c44
        for fpr, key in self.signui.signed_keys.items():
            filename = "%s_signed.gpg" %fpr
            f = open(filename, "wt")

            f.write(self.signui.tmpkeyring.export_data(fpr))

            self.log.info("Key with fpr %s was signed and exported to file %s", fpr, filename)
<<<<<<< HEAD
            filenames.append(filename)
        
        return filenames

    def send_email(self):
        self.log.exception("Sending email... NOT")
        
    def email_file(self, to, from_=None, subject=None,
                   body=None,
                   ccs=None, bccs=None,
                   files=None, utf8=True):
        cmd = ['xdg-email']
        if utf8:
            cmd += ['--utf8']
        if subject:
            cmd += ['--subject', subject]
        if body:
            cmd += ['--body', body]
        for cc in ccs or []:
            cmd += ['--cc', cc]
        for bcc in bccs or []:
            cmd += ['--cc', bcc]
        for file_ in files or []:
            cmd += ['--attach', file_]

        cmd += [to]

        self.log.info("Running %s", cmd)
        retval = call(cmd)
        return retval
=======

        return False

    def send_email(self, fingerprint, *data):
        pass
>>>>>>> 5abe5c44

    def on_button_clicked(self, button, *args, **kwargs):

        if button == self.nextButton:
            self.notebook.next_page()
            self.set_progress_bar()

            page_index = self.notebook.get_current_page()
            if page_index == 1:
                if args:
                    # If we call on_button_clicked() from on_barcode()
                    # then we get extra arguments
                    pgpkey = args[0]
                    message = args[1]
                    fingerprint = pgpkey.fingerprint
                else:
                    fingerprint = self.scanPage.get_text_from_textview()

                # save a reference to the last received fingerprint
                self.last_received_fingerprint = fingerprint

                # error callback function
                err = lambda x: self.signPage.topLabel.set_markup("Error downloading"
                                    " key with fpr \n%s" %fingerprint)
                # use GLib.idle_add to use a separate thread for the downloading of
                # the keydata
                GLib.idle_add(self.obtain_key_async, fingerprint, self.recieved_key,
                        fingerprint, err)


            if page_index == 2:
                # signing of key and sending an email is done on separate
                # threads also
                GLib.idle_add(self.sign_key_async, self.last_received_fingerprint,
                    self.send_email, self.last_received_fingerprint)


        elif button == self.backButton:
            self.notebook.prev_page()
            self.set_progress_bar()


    def recieved_key(self, fingerprint, keydata, *data):
        self.signPage.display_downloaded_key(fingerprint, keydata)




class SignUi(MonkeysignUi):
    """sign a key in a safe fashion.

This program assumes you have gpg-agent configured to prompt for
passwords."""

    def __init__(self, app, args = None):
        super(SignUi, self).__init__(args)

        self.app = app


    def main(self):

        MonkeysignUi.main(self)

    def yes_no(self, prompt, default = None):
        dialog = Gtk.MessageDialog(self.app.window, 0, Gtk.MessageType.INFO,
                    Gtk.ButtonsType.OK_CANCEL, prompt)
        response = dialog.run()
        dialog.destroy()
        return response == Gtk.ResponseType.OK

    def choose_uid(self, prompt, key):
        dialog = Gtk.Dialog(prompt, self.app.window, 0,
                (Gtk.STOCK_CANCEL, Gtk.ResponseType.CANCEL,
                 Gtk.STOCK_OK, Gtk.ResponseType.OK))

        label = Gtk.Label(prompt)
        self.box = dialog.get_content_area()
        self.box.add(label)
        label.show()

        self.uid_radios = None
        for uid in key.uidslist:
            r = Gtk.RadioButton(self.uid_radios, uid.uid)
            r.show()
            self.box.add(r)
            if self.uid_radios is None:
                self.uid_radios = r
                self.uid_radios.set_active(True)

        response = dialog.run()

        label = None
        if response == Gtk.ResponseType.OK:
            self.log(_('okay, signing'))
            label = [ r for r in self.uid_radios.get_group() if r.get_active()][0].get_label()
        else:
            self.log(_('user denied signature'))

        dialog.destroy
        return label<|MERGE_RESOLUTION|>--- conflicted
+++ resolved
@@ -30,11 +30,8 @@
 # Needed for window.get_xid(), xvimagesink.set_window_handle(), respectively:
 from gi.repository import GstVideo
 
-<<<<<<< HEAD
 import key
 
-=======
->>>>>>> 5abe5c44
 Gst.init([])
 
 
@@ -356,11 +353,7 @@
         if len(self.signui.signed_keys) < 1:
             self.log.error('no key signed, nothing to export')
 
-<<<<<<< HEAD
         filenames = []
-=======
-
->>>>>>> 5abe5c44
         for fpr, key in self.signui.signed_keys.items():
             filename = "%s_signed.gpg" %fpr
             f = open(filename, "wt")
@@ -368,13 +361,13 @@
             f.write(self.signui.tmpkeyring.export_data(fpr))
 
             self.log.info("Key with fpr %s was signed and exported to file %s", fpr, filename)
-<<<<<<< HEAD
             filenames.append(filename)
         
         return filenames
 
-    def send_email(self):
+    def send_email(self, fingerprint, *data):
         self.log.exception("Sending email... NOT")
+        return False
         
     def email_file(self, to, from_=None, subject=None,
                    body=None,
@@ -399,13 +392,7 @@
         self.log.info("Running %s", cmd)
         retval = call(cmd)
         return retval
-=======
-
-        return False
-
-    def send_email(self, fingerprint, *data):
-        pass
->>>>>>> 5abe5c44
+
 
     def on_button_clicked(self, button, *args, **kwargs):
 
