#!/usr/bin/env python

import logging
from urlparse import ParseResult

import requests
from requests.exceptions import ConnectionError

import sys

try:
    from monkeysign.gpg import Keyring, TempKeyring, GpgProtocolError
    from gi.repository import Gtk, GLib
except ImportError, e:
    print "A required python module is missing!\n%s" % (e,)
    sys.exit()

import Keyserver
from SignPages import KeysPage, KeyPresentPage, KeyDetailsPage

<<<<<<< HEAD
from monkeysign.gpg import OpenPGPkey

progress_bar_text = ["Step 1: Choose a key and click on 'Next' button",
                     "Step 2: Compare the recieved fingerprint with the owner's key fpr",
                     "Step 3: Check if the identification papers match",
                     "Step 4: Key was succesfully signed"
                    ]
=======
### FIXME !!!! This should be replaced with the fingerprint of the key
# you want it signed. This is the fingerprint that should be scanned
SCAN_FINGERPRINT = '140162A978431A0258B3EC24E69EEE14181523F4'
>>>>>>> 5077edcc

class KeySignSection(Gtk.VBox):

    def __init__(self, app):
        '''Initialises the section which lets the user
        choose a key to be signed by other person.

        ``app'' should be the "app" itself. The place
        which holds global app data, especially the discovered
        clients on the network.
        '''
        super(KeySignSection, self).__init__()

        self.app = app
        self.log = logging.getLogger()
        self.keyring = Keyring()

        # these are needed later when we need to get details about
        # a selected key
        self.keysPage = KeysPage(self)
        self.keyDetailsPage = KeyDetailsPage()
        self.keyPresentPage = KeyPresentPage()

        # set up notebook container
        self.notebook = Gtk.Notebook()
        self.notebook.append_page(self.keysPage, None)
        self.notebook.append_page(self.keyDetailsPage, None)
        self.notebook.append_page(self.keyPresentPage, None)
        self.notebook.set_show_tabs(False)

        # create back button
        self.backButton = Gtk.Button('Back')
        self.backButton.set_image(Gtk.Image.new_from_icon_name("go-previous", Gtk.IconSize.BUTTON))
        self.backButton.set_always_show_image(True)
        self.backButton.connect('clicked', self.on_button_clicked)
        self.backButton.set_sensitive(False)
        # create next button
        self.nextButton = Gtk.Button('Next')
        self.nextButton.set_image(Gtk.Image.new_from_icon_name("go-next", Gtk.IconSize.BUTTON))
        self.nextButton.set_always_show_image(True)
        self.nextButton.connect('clicked', self.on_button_clicked)
        self.nextButton.set_sensitive(False)

        buttonBox = Gtk.HBox()
        buttonBox.pack_start(self.backButton, False, False, 0)
        buttonBox.pack_start(self.nextButton, False, False, 0)
        # pack up
        self.pack_start(self.notebook, True, True, 0)
        self.pack_start(buttonBox, False, False, 0)

    def on_button_clicked(self, button):

<<<<<<< HEAD
        page_index = self.notebook.get_current_page() # current page index

        if button == self.nextButton: # switch to next page
=======
        if button == self.nextButton:
            # switch to the next page in the notebook
>>>>>>> 5077edcc
            self.notebook.next_page()
            page_index = self.notebook.get_current_page()

            selection = self.keysPage.treeView.get_selection()
            model, paths = selection.get_selected_rows()

<<<<<<< HEAD
            for path in paths:
                iterator = model.get_iter(path)
                (name, email, keyid) = model.get(iterator, 0, 1, 2)
                try:
                    openPgpKey = self.keysPage.keysDict[keyid]
                except KeyError:
                    print "No key details can be shown for this id:%s" % (keyid,)
                    openPgpKey = OpenPGPkey(None)

            if page_index == 1:
                self.keyDetailsPage.display_uids_signatures_page(openPgpKey)
            elif page_index == 2:
                self.keyPresentPage.display_fingerprint_qr_page(openPgpKey)

            self.backButton.set_sensitive(True)

        elif button == self.backButton: # switch to previous page
=======
            if page_index == 1:
                for path in paths:
                    iterator = model.get_iter(path)
                    (name, email, keyid) = model.get(iterator, 0, 1, 2)
                    try:
                        openPgpKey = self.keysPage.keysDict[keyid]
                        self.keyPresentPage.display_key_details(openPgpKey)
                    except KeyError:
                        m = "No key details can be shown for id {}".format(keyid)
                        self.log.info(m)
                # save a reference for later use
                self.last_selected_key = openPgpKey

            elif page_index == 2:
                keyid = self.last_selected_key.keyid()
                self.keyring.export_data(fpr=str(keyid), secret=False)
                keydata = self.keyring.context.stdout

                self.log.debug("Keyserver switched on")
                self.app.setup_server(keydata)

        elif button == self.backButton:
            if page_index == 2:
                self.log.debug("Keyserver switched off")
                self.app.stop_server()

>>>>>>> 5077edcc
            self.notebook.prev_page()
            if page_index-1 == 0:
                self.backButton.set_sensitive(False)

FILENAME = 'testkey.gpg'

class GetKeySection(Gtk.Box):

    def __init__(self, app):
        '''Initialises the section which lets the user
        start signing a key.

        ``app'' should be the "app" itself. The place
        which holds global app data, especially the discovered
        clients on the network.
        '''
        super(GetKeySection, self).__init__()

        self.app = app
        self.log = logging.getLogger()

        # the temporary keyring we operate in
        self.tempkeyring = None

        # set up main container
        mainBox = Gtk.VBox(spacing=10)
        # set up labels
        self.topLabel = Gtk.Label()
        self.topLabel.set_markup('Type fingerprint')
        midLabel = Gtk.Label()
        midLabel.set_markup('... or scan QR code')
        # set up text editor
        self.textview = Gtk.TextView()
        self.textbuffer = self.textview.get_buffer()
        # set up scrolled window
        scrolledwindow = Gtk.ScrolledWindow()
        scrolledwindow.add(self.textview)

        # set up webcam frame
        # FIXME  create the actual webcam widgets
        self.scanFrame = Gtk.Frame(label='QR Scanner')

        # set up download button
        # Scenario: When 'Download' button is clicked it will request data
        # from network using self.app.discovered_services to get address
        self.downloadButton = Gtk.Button('Download Key')
        self.downloadButton.connect('clicked', self.on_button_clicked)
        self.downloadButton.set_image(Gtk.Image.new_from_icon_name("document-save", Gtk.IconSize.BUTTON))
        self.downloadButton.set_always_show_image(True)
        # pack up
        mainBox.pack_start(self.topLabel, False, False, 0)
        mainBox.pack_start(scrolledwindow, False, False, 0)
        mainBox.pack_start(midLabel, False, False, 0)
        mainBox.pack_start(self.scanFrame, True, True, 0)
        mainBox.pack_start(self.downloadButton, False, False, 0)
        self.pack_start(mainBox, True, False, 0)


    def download_key_http(self, address, port):
        url = ParseResult(
            scheme='http',
            # This seems to work well enough with both IPv6 and IPv4
            netloc="[[%s]]:%d" % (address, port),
            path='/',
            params='',
            query='',
            fragment='')
        return requests.get(url.geturl()).text

    def try_download_keys(self, clients):
        for client in clients:
            self.log.debug("Getting key from client %s", client)
            name, address, port = client
            try:
                keydata = self.download_key_http(address, port)
                yield keydata
            except ConnectionError, e:
                # FIXME : We probably have other errors to catch
                self.log.exception("While downloading key from %s %i",
                                    address, port)

    def verify_downloaded_key(self, downloaded_data, fingerprint):
        # FIXME: implement a better and more secure way to verify the key
        if self.tmpkeyring.import_data(downloaded_data):
            imported_key_fpr = self.tmpkeyring.get_keys().keys()[0]
            if imported_key_fpr == fingerprint:
                result = True
            else:
                self.log.info("Key does not have equal fp: %s != %s", imported_key_fpr, fingerprint)
                result = False
        else:
            self.log.info("Failed to import downloaded data")
            result = False

        self.log.debug("Trying to validate %s against %s: %s", downloaded_data, fingerprint, result)
        return result


    def obtain_key_async(self, fingerprint, callback=None, data=None, error_cb=None):
        other_clients = self.app.discovered_services
        self.log.debug("The clients found on the network: %s", other_clients)

        # create a temporary keyring to not mess up with the user's own keyring
        self.tmpkeyring = TempKeyring()

        for keydata in self.try_download_keys(other_clients):
            if self.verify_downloaded_key(keydata, fingerprint):
                is_valid = True
            else:
                is_valid = False

            if is_valid:
                break
        else:
            self.log.error("Could not find fingerprint %s " +\
                           "with the available clients (%s)",
                           fingerprint, other_clients)
            self.log.debug("Calling error callback, if available: %s",
                            error_cb)

            if error_cb:
                GLib.idle_add(error_cb, data)
            # FIXME : don't return here
            return

        GLib.idle_add(callback, keydata, data)
        # If this function is added itself via idle_add, then idle_add will
        # keep adding this function to the loop until this func ret False
        return False

    def on_button_clicked(self, button):

        start_iter = self.textbuffer.get_start_iter()
        end_iter = self.textbuffer.get_end_iter()
        self.textbuffer.delete(start_iter, end_iter)

        self.topLabel.set_text("downloading key with fingerprint:\n%s"
                                % SCAN_FINGERPRINT)

        err = lambda x: self.textbuffer.set_text("Error downloading")
        GLib.idle_add(self.obtain_key_async, SCAN_FINGERPRINT,
            self.recieved_key, SCAN_FINGERPRINT,
            err
            )

    def recieved_key(self, keydata, *data):
        self.textbuffer.insert_at_cursor("Key succesfully imported with"
                                " fingerprint:\n{}\n{}".format(data[0], keydata))<|MERGE_RESOLUTION|>--- conflicted
+++ resolved
@@ -18,19 +18,11 @@
 import Keyserver
 from SignPages import KeysPage, KeyPresentPage, KeyDetailsPage
 
-<<<<<<< HEAD
 from monkeysign.gpg import OpenPGPkey
 
-progress_bar_text = ["Step 1: Choose a key and click on 'Next' button",
-                     "Step 2: Compare the recieved fingerprint with the owner's key fpr",
-                     "Step 3: Check if the identification papers match",
-                     "Step 4: Key was succesfully signed"
-                    ]
-=======
 ### FIXME !!!! This should be replaced with the fingerprint of the key
 # you want it signed. This is the fingerprint that should be scanned
 SCAN_FINGERPRINT = '140162A978431A0258B3EC24E69EEE14181523F4'
->>>>>>> 5077edcc
 
 class KeySignSection(Gtk.VBox):
 
@@ -81,55 +73,37 @@
         self.pack_start(self.notebook, True, True, 0)
         self.pack_start(buttonBox, False, False, 0)
 
+        # this will hold a reference to the last key selected
+        self.last_selected_key = None
+
     def on_button_clicked(self, button):
 
-<<<<<<< HEAD
-        page_index = self.notebook.get_current_page() # current page index
-
-        if button == self.nextButton: # switch to next page
-=======
         if button == self.nextButton:
             # switch to the next page in the notebook
->>>>>>> 5077edcc
             self.notebook.next_page()
             page_index = self.notebook.get_current_page()
 
             selection = self.keysPage.treeView.get_selection()
             model, paths = selection.get_selected_rows()
 
-<<<<<<< HEAD
-            for path in paths:
-                iterator = model.get_iter(path)
-                (name, email, keyid) = model.get(iterator, 0, 1, 2)
-                try:
-                    openPgpKey = self.keysPage.keysDict[keyid]
-                except KeyError:
-                    print "No key details can be shown for this id:%s" % (keyid,)
-                    openPgpKey = OpenPGPkey(None)
-
-            if page_index == 1:
-                self.keyDetailsPage.display_uids_signatures_page(openPgpKey)
-            elif page_index == 2:
-                self.keyPresentPage.display_fingerprint_qr_page(openPgpKey)
-
-            self.backButton.set_sensitive(True)
-
-        elif button == self.backButton: # switch to previous page
-=======
             if page_index == 1:
                 for path in paths:
                     iterator = model.get_iter(path)
                     (name, email, keyid) = model.get(iterator, 0, 1, 2)
                     try:
                         openPgpKey = self.keysPage.keysDict[keyid]
-                        self.keyPresentPage.display_key_details(openPgpKey)
                     except KeyError:
                         m = "No key details can be shown for id {}".format(keyid)
                         self.log.info(m)
+
+                # display uids, exp date and signatures
+                self.keyDetailsPage.display_uids_signatures_page(openPgpKey)
                 # save a reference for later use
                 self.last_selected_key = openPgpKey
 
             elif page_index == 2:
+                self.keyPresentPage.display_fingerprint_qr_page(self.last_selected_key)
+
                 keyid = self.last_selected_key.keyid()
                 self.keyring.export_data(fpr=str(keyid), secret=False)
                 keydata = self.keyring.context.stdout
@@ -137,15 +111,18 @@
                 self.log.debug("Keyserver switched on")
                 self.app.setup_server(keydata)
 
+                self.backButton.set_sensitive(True)
+
         elif button == self.backButton:
+            page_index = self.notebook.get_current_page()
+
             if page_index == 2:
                 self.log.debug("Keyserver switched off")
                 self.app.stop_server()
-
->>>>>>> 5077edcc
+            elif page_index-1 == 0:
+                self.backButton.set_sensitive(False)
+
             self.notebook.prev_page()
-            if page_index-1 == 0:
-                self.backButton.set_sensitive(False)
 
 FILENAME = 'testkey.gpg'
 
