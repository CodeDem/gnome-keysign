#!/usr/bin/env python

import logging
from urlparse import ParseResult

import requests
from requests.exceptions import ConnectionError

import sys

try:
    from monkeysign.gpg import Keyring, TempKeyring
except ImportError, e:
    print "A required python module is missing!\n%s" % (e,)
    sys.exit()

import Keyserver
from SignPages import KeysPage, KeyPresentPage, KeyDetailsPage
from SignPages import ScanFingerprintPage, SignKeyPage, PostSignPage

from gi.repository import Gst, Gtk, GLib
# Because of https://bugzilla.gnome.org/show_bug.cgi?id=698005
from gi.repository import GdkX11
# Needed for window.get_xid(), xvimagesink.set_window_handle(), respectively:
from gi.repository import GstVideo

import key
from scan_barcode import BarcodeReaderGTK
Gst.init([])

### FIXME !!!! This should be replaced with the fingerprint of the key
# you want it signed. This is the fingerprint that should be scanned
SCAN_FINGERPRINT = '140162A978431A0258B3EC24E69EEE14181523F4'

<<<<<<< HEAD
=======

progress_bar_text = ["Step 1: Scan QR Code or type fingerprint and click on 'Download' button",
                     "Step 2: Compare the received fpr with the owner's fpr and click 'Sign'",
                     "Step 3: Key was succesfully signed and an email was send to owner."]
>>>>>>> 1a78aa28

class KeySignSection(Gtk.VBox):

    def __init__(self, app):
        '''Initialises the section which lets the user
        choose a key to be signed by other person.

        ``app'' should be the "app" itself. The place
        which holds global app data, especially the discovered
        clients on the network.
        '''
        super(KeySignSection, self).__init__()

        self.app = app
        self.log = logging.getLogger()
        self.keyring = Keyring()

        # these are needed later when we need to get details about
        # a selected key
        self.keysPage = KeysPage(self)
        self.keyDetailsPage = KeyDetailsPage()
        self.keyPresentPage = KeyPresentPage()

        # set up notebook container
        self.notebook = Gtk.Notebook()
        self.notebook.append_page(self.keysPage, None)
        self.notebook.append_page(self.keyDetailsPage, None)
        self.notebook.append_page(self.keyPresentPage, None)
        self.notebook.set_show_tabs(False)

        # create back button
        self.backButton = Gtk.Button('Back')
        self.backButton.set_image(Gtk.Image.new_from_icon_name("go-previous", Gtk.IconSize.BUTTON))
        self.backButton.set_always_show_image(True)
        self.backButton.connect('clicked', self.on_button_clicked)
        self.backButton.set_sensitive(False)
        # create next button
        self.nextButton = Gtk.Button('Next')
        self.nextButton.set_image(Gtk.Image.new_from_icon_name("go-next", Gtk.IconSize.BUTTON))
        self.nextButton.set_always_show_image(True)
        self.nextButton.connect('clicked', self.on_button_clicked)
        self.nextButton.set_sensitive(False)

        buttonBox = Gtk.HBox()
        buttonBox.pack_start(self.backButton, False, False, 0)
        buttonBox.pack_start(self.nextButton, False, False, 0)
        # pack up
        self.pack_start(self.notebook, True, True, 0)
        self.pack_start(buttonBox, False, False, 0)

        # this will hold a reference to the last key selected
        self.last_selected_key = None

    def on_button_clicked(self, button):

        page_index = self.notebook.get_current_page()

        if button == self.nextButton:
            # switch to the next page in the notebook
            self.notebook.next_page()

            selection = self.keysPage.treeView.get_selection()
            model, paths = selection.get_selected_rows()

            if page_index+1 == 1:
                for path in paths:
                    iterator = model.get_iter(path)
                    (name, email, keyid) = model.get(iterator, 0, 1, 2)
                    try:
                        openPgpKey = self.keysPage.keysDict[keyid]
                    except KeyError:
                        m = "No key details can be shown for id {}".format(keyid)
                        self.log.info(m)

                # display uids, exp date and signatures
                self.keyDetailsPage.display_uids_signatures_page(openPgpKey)
                # save a reference for later use
                self.last_selected_key = openPgpKey

            elif page_index+1 == 2:
                self.keyPresentPage.display_fingerprint_qr_page(self.last_selected_key)

                keyid = self.last_selected_key.keyid()
                self.keyring.export_data(fpr=str(keyid), secret=False)
                keydata = self.keyring.context.stdout

                self.log.debug("Keyserver switched on")
                self.app.setup_server(keydata)

            self.backButton.set_sensitive(True)

        elif button == self.backButton:

            if page_index == 2:
                self.log.debug("Keyserver switched off")
                self.app.stop_server()
            elif page_index-1 == 0:
                self.backButton.set_sensitive(False)

<<<<<<< HEAD
            self.notebook.prev_page()


class GetKeySection(Gtk.Box):
=======
class GetKeySection(Gtk.VBox):
>>>>>>> 1a78aa28

    def __init__(self, app):
        '''Initialises the section which lets the user
        start signing a key.

        ``app'' should be the "app" itself. The place
        which holds global app data, especially the discovered
        clients on the network.
        '''
        super(GetKeySection, self).__init__()

<<<<<<< HEAD
        self.app = app
        self.log = logging.getLogger()

        # the temporary keyring we operate in
        self.tempkeyring = None

        # set up main container
        mainBox = Gtk.VBox(spacing=10)
        # set up labels
        self.topLabel = Gtk.Label()
        self.topLabel.set_markup('Type fingerprint')
        midLabel = Gtk.Label()
        midLabel.set_markup('... or scan QR code')
        # set up text editor
        self.textview = Gtk.TextView()
        self.textbuffer = self.textview.get_buffer()
        # set up scrolled window
        scrolledwindow = Gtk.ScrolledWindow()
        scrolledwindow.add(self.textview)

        # set up webcam frame
        # FIXME  create the actual webcam widgets
        self.scanFrame = Gtk.Frame(label='QR Scanner')
        self.scanFrame = BarcodeReaderGTK()
        self.scanFrame.set_size_request(150,150)
        self.scanFrame.show()
        # We *could* overwrite the on_barcode function, but
        # let's rather go with a GObject signal
        #self.scanFrame.on_barcode = self.on_barcode
        self.scanFrame.connect('barcode', self.on_barcode)
        #GLib.idle_add(        self.scanFrame.run)

        # set up download button
        # Scenario: When 'Download' button is clicked it will request data
        # from network using self.app.discovered_services to get address
        self.downloadButton = Gtk.Button('Download Key')
        self.downloadButton.connect('clicked', self.on_download_button_clicked)
        self.downloadButton.set_image(Gtk.Image.new_from_icon_name("document-save", Gtk.IconSize.BUTTON))
        self.downloadButton.set_always_show_image(True)

         # set up load button: this will be used to load a qr code from a file
        self.loadButton = Gtk.Button('Open Image')
        self.loadButton.set_image(Gtk.Image.new_from_icon_name(Gtk.STOCK_OPEN, Gtk.IconSize.BUTTON))
        self.loadButton.connect('clicked', self.on_loadbutton_clicked)
        self.loadButton.set_always_show_image(True)

        buttonBox = Gtk.HBox()
        buttonBox.pack_start(self.downloadButton, False, False, 0)
        buttonBox.pack_start(self.loadButton, False, False, 0)

        # pack up
        mainBox.pack_start(self.topLabel, False, False, 0)
        mainBox.pack_start(scrolledwindow, False, False, 0)
        mainBox.pack_start(midLabel, False, False, 0)
        mainBox.pack_start(self.scanFrame, True, True, 0)
        mainBox.pack_start(buttonBox, False, False, 0)
        self.pack_start(mainBox, True, False, 0)


    def on_loadbutton_clicked(self, *args, **kwargs):
        print "load"


    def on_barcode(self, sender, barcode, message=None):
        '''This is connected to the "barcode" signal.
        The message argument is a GStreamer message that created
        the barcode.'''
        # we're using the monkeysign format where we inserting the
        # string 'OPENPGP4FPR:'' in front of the fingerprint
        fpr = barcode.split(':')[-1]
        try:
            pgpkey = key.Key(fpr)
        except key.KeyError:
            log.exception("Could not create key from %s", barcode)
        else:
            print("barcode signal %s %s" %( pgpkey.fingerprint, message))
            err = lambda x: self.textbuffer.set_text("Error downloading")
            GLib.idle_add(self.obtain_key_async, fpr,
                self.recieved_key, fpr,
                err
                )

    def download_key_http(self, address, port):
        url = ParseResult(
            scheme='http',
            # This seems to work well enough with both IPv6 and IPv4
            netloc="[[%s]]:%d" % (address, port),
            path='/',
            params='',
            query='',
            fragment='')
        return requests.get(url.geturl()).text

    def try_download_keys(self, clients):
        for client in clients:
            self.log.debug("Getting key from client %s", client)
            name, address, port = client
            try:
                keydata = self.download_key_http(address, port)
                yield keydata
            except ConnectionError, e:
                # FIXME : We probably have other errors to catch
                self.log.exception("While downloading key from %s %i",
                                    address, port)

    def verify_downloaded_key(self, downloaded_data, fingerprint):
        # FIXME: implement a better and more secure way to verify the key
        if self.tmpkeyring.import_data(downloaded_data):
            imported_key_fpr = self.tmpkeyring.get_keys().keys()[0]
            if imported_key_fpr == fingerprint:
                result = True
            else:
                self.log.info("Key does not have equal fp: %s != %s", imported_key_fpr, fingerprint)
                result = False
        else:
            self.log.info("Failed to import downloaded data")
            result = False

        self.log.debug("Trying to validate %s against %s: %s", downloaded_data, fingerprint, result)
        return result


    def obtain_key_async(self, fingerprint, callback=None, data=None, error_cb=None):
        other_clients = self.app.discovered_services
        self.log.debug("The clients found on the network: %s", other_clients)

        # create a temporary keyring to not mess up with the user's own keyring
        self.tmpkeyring = TempKeyring()

        for keydata in self.try_download_keys(other_clients):
            if self.verify_downloaded_key(keydata, fingerprint):
                is_valid = True
            else:
                is_valid = False

            if is_valid:
                break
        else:
            self.log.error("Could not find fingerprint %s " +\
                           "with the available clients (%s)",
                           fingerprint, other_clients)
            self.log.debug("Calling error callback, if available: %s",
                            error_cb)

            if error_cb:
                GLib.idle_add(error_cb, data)
            # FIXME : don't return here
            return

        GLib.idle_add(callback, keydata, data)
=======
        self.scanPage = ScanFingerprintPage()
        self.signPage = SignKeyPage()
        # set up notebook container
        self.notebook = Gtk.Notebook()
        self.notebook.append_page(self.scanPage, None)
        self.notebook.append_page(self.signPage, None)
        self.notebook.append_page(PostSignPage(), None)
        self.notebook.set_show_tabs(False)

        # set up the progress bar
        self.progressBar = Gtk.ProgressBar()
        self.progressBar.set_text(progress_bar_text[0])
        self.progressBar.set_show_text(True)
        self.progressBar.set_fraction(1.0/3)

        self.nextButton = Gtk.Button('Next')
        self.nextButton.connect('clicked', self.on_button_clicked)
        self.nextButton.set_image(Gtk.Image.new_from_icon_name("go-next", Gtk.IconSize.BUTTON))
        self.nextButton.set_always_show_image(True)

        self.backButton = Gtk.Button('Back')
        self.backButton.connect('clicked', self.on_button_clicked)
        self.backButton.set_image(Gtk.Image.new_from_icon_name('go-previous', Gtk.IconSize.BUTTON))
        self.backButton.set_always_show_image(True)

        bottomBox = Gtk.HBox()
        bottomBox.pack_start(self.progressBar, True, True, 0)
        bottomBox.pack_start(self.backButton, False, False, 0)
        bottomBox.pack_start(self.nextButton, False, False, 0)

        self.pack_start(self.notebook, True, True, 0)
        self.pack_start(bottomBox, False, False, 0)

    def set_progress_bar(self):
        page_index = self.notebook.get_current_page()
        self.progressBar.set_text(progress_bar_text[page_index])
        self.progressBar.set_fraction((page_index+1)/3.0)

    def obtain_key_async(self, fingerprint, callback=None, data=None):
        import time
        keydata = str(time.sleep(1))
        GLib.idle_add(callback, fingerprint, keydata, data)
>>>>>>> 1a78aa28
        # If this function is added itself via idle_add, then idle_add will
        # keep adding this function to the loop until this func ret False
        return False

    def decode_fingerprint(self, fpr, scanner=False):

        if not scanner: # if fingerprint was typed

            fpr = ''.join(fpr.replace(" ", '').split('\n'))

            # a simple check to detect bad fingerprints
            if len(fpr) != 40:
                self.log.error("Fingerprint %s has not enough characters", fpr)
                fpr = ''

        return fpr

    def on_download_button_clicked(self, button):

<<<<<<< HEAD
        start_iter = self.textbuffer.get_start_iter()
        end_iter = self.textbuffer.get_end_iter()
        raw_fpr = self.textbuffer.get_text(start_iter, end_iter, False)
        fpr = self.decode_fingerprint(raw_fpr)
        fpr = fpr if fpr != '' else SCAN_FINGERPRINT

        self.textbuffer.delete(start_iter, end_iter)
        self.topLabel.set_text("downloading key with fingerprint:\n%s"
                                % fpr)

        err = lambda x: self.textbuffer.set_text("Error downloading")
        GLib.idle_add(self.obtain_key_async, fpr,
            self.recieved_key, fpr,
            err
            )

    def recieved_key(self, keydata, *data):
        self.textbuffer.insert_at_cursor("Key succesfully imported with"
                                " fingerprint:\n{}\n{}".format(data[0], keydata))
=======
        if button == self.nextButton:
            self.notebook.next_page()
        else:
            self.notebook.prev_page()

        self.set_progress_bar()

        page_index = self.notebook.get_current_page()
        if page_index == 1:
            fingerprint = self.scanPage.get_text_from_scanner()
            if fingerprint is None:
                fingerprint = self.scanPage.get_text_from_textview()

            GLib.idle_add(self.obtain_key_async, fingerprint, self.recieved_key,
                    fingerprint)


        if page_index == 2:
            pass


    def recieved_key(self, fingerprint, keydata, *data):
        self.signPage.display_downloaded_key(fingerprint, keydata)
>>>>>>> 1a78aa28
<|MERGE_RESOLUTION|>--- conflicted
+++ resolved
@@ -25,20 +25,17 @@
 from gi.repository import GstVideo
 
 import key
-from scan_barcode import BarcodeReaderGTK
 Gst.init([])
 
 ### FIXME !!!! This should be replaced with the fingerprint of the key
 # you want it signed. This is the fingerprint that should be scanned
 SCAN_FINGERPRINT = '140162A978431A0258B3EC24E69EEE14181523F4'
 
-<<<<<<< HEAD
-=======
 
 progress_bar_text = ["Step 1: Scan QR Code or type fingerprint and click on 'Download' button",
                      "Step 2: Compare the received fpr with the owner's fpr and click 'Sign'",
                      "Step 3: Key was succesfully signed and an email was send to owner."]
->>>>>>> 1a78aa28
+
 
 class KeySignSection(Gtk.VBox):
 
@@ -138,14 +135,10 @@
             elif page_index-1 == 0:
                 self.backButton.set_sensitive(False)
 
-<<<<<<< HEAD
             self.notebook.prev_page()
 
 
-class GetKeySection(Gtk.Box):
-=======
 class GetKeySection(Gtk.VBox):
->>>>>>> 1a78aa28
 
     def __init__(self, app):
         '''Initialises the section which lets the user
@@ -157,88 +150,71 @@
         '''
         super(GetKeySection, self).__init__()
 
-<<<<<<< HEAD
         self.app = app
         self.log = logging.getLogger()
 
         # the temporary keyring we operate in
         self.tempkeyring = None
 
-        # set up main container
-        mainBox = Gtk.VBox(spacing=10)
-        # set up labels
-        self.topLabel = Gtk.Label()
-        self.topLabel.set_markup('Type fingerprint')
-        midLabel = Gtk.Label()
-        midLabel.set_markup('... or scan QR code')
-        # set up text editor
-        self.textview = Gtk.TextView()
-        self.textbuffer = self.textview.get_buffer()
-        # set up scrolled window
-        scrolledwindow = Gtk.ScrolledWindow()
-        scrolledwindow.add(self.textview)
-
-        # set up webcam frame
-        # FIXME  create the actual webcam widgets
-        self.scanFrame = Gtk.Frame(label='QR Scanner')
-        self.scanFrame = BarcodeReaderGTK()
-        self.scanFrame.set_size_request(150,150)
-        self.scanFrame.show()
+        self.scanPage = ScanFingerprintPage()
+        self.signPage = SignKeyPage()
+        # set up notebook container
+        self.notebook = Gtk.Notebook()
+        self.notebook.append_page(self.scanPage, None)
+        self.notebook.append_page(self.signPage, None)
+        self.notebook.append_page(PostSignPage(), None)
+        self.notebook.set_show_tabs(False)
+
+        # set up the progress bar
+        self.progressBar = Gtk.ProgressBar()
+        self.progressBar.set_text(progress_bar_text[0])
+        self.progressBar.set_show_text(True)
+        self.progressBar.set_fraction(1.0/3)
+
+        self.nextButton = Gtk.Button('Next')
+        self.nextButton.connect('clicked', self.on_button_clicked)
+        self.nextButton.set_image(Gtk.Image.new_from_icon_name("go-next", Gtk.IconSize.BUTTON))
+        self.nextButton.set_always_show_image(True)
+
+        self.backButton = Gtk.Button('Back')
+        self.backButton.connect('clicked', self.on_button_clicked)
+        self.backButton.set_image(Gtk.Image.new_from_icon_name('go-previous', Gtk.IconSize.BUTTON))
+        self.backButton.set_always_show_image(True)
+
+        bottomBox = Gtk.HBox()
+        bottomBox.pack_start(self.progressBar, True, True, 0)
+        bottomBox.pack_start(self.backButton, False, False, 0)
+        bottomBox.pack_start(self.nextButton, False, False, 0)
+
+        self.pack_start(self.notebook, True, True, 0)
+        self.pack_start(bottomBox, False, False, 0)
+
         # We *could* overwrite the on_barcode function, but
         # let's rather go with a GObject signal
         #self.scanFrame.on_barcode = self.on_barcode
-        self.scanFrame.connect('barcode', self.on_barcode)
+        self.scanPage.scanFrame.connect('barcode', self.on_barcode)
         #GLib.idle_add(        self.scanFrame.run)
 
-        # set up download button
-        # Scenario: When 'Download' button is clicked it will request data
-        # from network using self.app.discovered_services to get address
-        self.downloadButton = Gtk.Button('Download Key')
-        self.downloadButton.connect('clicked', self.on_download_button_clicked)
-        self.downloadButton.set_image(Gtk.Image.new_from_icon_name("document-save", Gtk.IconSize.BUTTON))
-        self.downloadButton.set_always_show_image(True)
-
-         # set up load button: this will be used to load a qr code from a file
-        self.loadButton = Gtk.Button('Open Image')
-        self.loadButton.set_image(Gtk.Image.new_from_icon_name(Gtk.STOCK_OPEN, Gtk.IconSize.BUTTON))
-        self.loadButton.connect('clicked', self.on_loadbutton_clicked)
-        self.loadButton.set_always_show_image(True)
-
-        buttonBox = Gtk.HBox()
-        buttonBox.pack_start(self.downloadButton, False, False, 0)
-        buttonBox.pack_start(self.loadButton, False, False, 0)
-
-        # pack up
-        mainBox.pack_start(self.topLabel, False, False, 0)
-        mainBox.pack_start(scrolledwindow, False, False, 0)
-        mainBox.pack_start(midLabel, False, False, 0)
-        mainBox.pack_start(self.scanFrame, True, True, 0)
-        mainBox.pack_start(buttonBox, False, False, 0)
-        self.pack_start(mainBox, True, False, 0)
-
-
-    def on_loadbutton_clicked(self, *args, **kwargs):
-        print "load"
+    def set_progress_bar(self):
+        page_index = self.notebook.get_current_page()
+        self.progressBar.set_text(progress_bar_text[page_index])
+        self.progressBar.set_fraction((page_index+1)/3.0)
 
 
     def on_barcode(self, sender, barcode, message=None):
         '''This is connected to the "barcode" signal.
         The message argument is a GStreamer message that created
         the barcode.'''
-        # we're using the monkeysign format where we inserting the
+        # we're using the monkeysign format where we insert the
         # string 'OPENPGP4FPR:'' in front of the fingerprint
         fpr = barcode.split(':')[-1]
         try:
             pgpkey = key.Key(fpr)
         except key.KeyError:
-            log.exception("Could not create key from %s", barcode)
+            self.log.exception("Could not create key from %s", barcode)
         else:
-            print("barcode signal %s %s" %( pgpkey.fingerprint, message))
-            err = lambda x: self.textbuffer.set_text("Error downloading")
-            GLib.idle_add(self.obtain_key_async, fpr,
-                self.recieved_key, fpr,
-                err
-                )
+            self.log.info("Barcode signal %s %s" %( pgpkey.fingerprint, message))
+            self.on_button_clicked(self.nextButton, pgpkey, message)
 
     def download_key_http(self, address, port):
         url = ParseResult(
@@ -308,90 +284,14 @@
             return
 
         GLib.idle_add(callback, keydata, data)
-=======
-        self.scanPage = ScanFingerprintPage()
-        self.signPage = SignKeyPage()
-        # set up notebook container
-        self.notebook = Gtk.Notebook()
-        self.notebook.append_page(self.scanPage, None)
-        self.notebook.append_page(self.signPage, None)
-        self.notebook.append_page(PostSignPage(), None)
-        self.notebook.set_show_tabs(False)
-
-        # set up the progress bar
-        self.progressBar = Gtk.ProgressBar()
-        self.progressBar.set_text(progress_bar_text[0])
-        self.progressBar.set_show_text(True)
-        self.progressBar.set_fraction(1.0/3)
-
-        self.nextButton = Gtk.Button('Next')
-        self.nextButton.connect('clicked', self.on_button_clicked)
-        self.nextButton.set_image(Gtk.Image.new_from_icon_name("go-next", Gtk.IconSize.BUTTON))
-        self.nextButton.set_always_show_image(True)
-
-        self.backButton = Gtk.Button('Back')
-        self.backButton.connect('clicked', self.on_button_clicked)
-        self.backButton.set_image(Gtk.Image.new_from_icon_name('go-previous', Gtk.IconSize.BUTTON))
-        self.backButton.set_always_show_image(True)
-
-        bottomBox = Gtk.HBox()
-        bottomBox.pack_start(self.progressBar, True, True, 0)
-        bottomBox.pack_start(self.backButton, False, False, 0)
-        bottomBox.pack_start(self.nextButton, False, False, 0)
-
-        self.pack_start(self.notebook, True, True, 0)
-        self.pack_start(bottomBox, False, False, 0)
-
-    def set_progress_bar(self):
-        page_index = self.notebook.get_current_page()
-        self.progressBar.set_text(progress_bar_text[page_index])
-        self.progressBar.set_fraction((page_index+1)/3.0)
-
-    def obtain_key_async(self, fingerprint, callback=None, data=None):
-        import time
-        keydata = str(time.sleep(1))
-        GLib.idle_add(callback, fingerprint, keydata, data)
->>>>>>> 1a78aa28
+
         # If this function is added itself via idle_add, then idle_add will
         # keep adding this function to the loop until this func ret False
         return False
 
-    def decode_fingerprint(self, fpr, scanner=False):
-
-        if not scanner: # if fingerprint was typed
-
-            fpr = ''.join(fpr.replace(" ", '').split('\n'))
-
-            # a simple check to detect bad fingerprints
-            if len(fpr) != 40:
-                self.log.error("Fingerprint %s has not enough characters", fpr)
-                fpr = ''
-
-        return fpr
-
-    def on_download_button_clicked(self, button):
-
-<<<<<<< HEAD
-        start_iter = self.textbuffer.get_start_iter()
-        end_iter = self.textbuffer.get_end_iter()
-        raw_fpr = self.textbuffer.get_text(start_iter, end_iter, False)
-        fpr = self.decode_fingerprint(raw_fpr)
-        fpr = fpr if fpr != '' else SCAN_FINGERPRINT
-
-        self.textbuffer.delete(start_iter, end_iter)
-        self.topLabel.set_text("downloading key with fingerprint:\n%s"
-                                % fpr)
-
-        err = lambda x: self.textbuffer.set_text("Error downloading")
-        GLib.idle_add(self.obtain_key_async, fpr,
-            self.recieved_key, fpr,
-            err
-            )
-
-    def recieved_key(self, keydata, *data):
-        self.textbuffer.insert_at_cursor("Key succesfully imported with"
-                                " fingerprint:\n{}\n{}".format(data[0], keydata))
-=======
+
+    def on_button_clicked(self, button, *args, **kwargs):
+
         if button == self.nextButton:
             self.notebook.next_page()
         else:
@@ -401,9 +301,14 @@
 
         page_index = self.notebook.get_current_page()
         if page_index == 1:
-            fingerprint = self.scanPage.get_text_from_scanner()
-            if fingerprint is None:
-                fingerprint = self.scanPage.get_text_from_textview()
+            if args:
+                pgpkey = args[0]
+                message = args[1]
+                fingerprint = pgpkey.fingerprint
+            else:
+                fingerprint = self.scanPage.get_text_from_scanner()
+                if fingerprint is None:
+                    fingerprint = self.scanPage.get_text_from_textview()
 
             GLib.idle_add(self.obtain_key_async, fingerprint, self.recieved_key,
                     fingerprint)
@@ -415,4 +320,26 @@
 
     def recieved_key(self, fingerprint, keydata, *data):
         self.signPage.display_downloaded_key(fingerprint, keydata)
->>>>>>> 1a78aa28
+
+
+    # def on_download_button_clicked(self, button):
+
+    #     start_iter = self.textbuffer.get_start_iter()
+    #     end_iter = self.textbuffer.get_end_iter()
+    #     raw_fpr = self.textbuffer.get_text(start_iter, end_iter, False)
+    #     fpr = self.decode_fingerprint(raw_fpr)
+    #     fpr = fpr if fpr != '' else SCAN_FINGERPRINT
+
+    #     self.textbuffer.delete(start_iter, end_iter)
+    #     self.topLabel.set_text("downloading key with fingerprint:\n%s"
+    #                             % fpr)
+
+    #     err = lambda x: self.textbuffer.set_text("Error downloading")
+    #     GLib.idle_add(self.obtain_key_async, fpr,
+    #         self.recieved_key, fpr,
+    #         err
+    #         )
+
+    # def recieved_key(self, keydata, *data):
+    #     self.textbuffer.insert_at_cursor("Key succesfully imported with"
+    #                             " fingerprint:\n{}\n{}".format(data[0], keydata))