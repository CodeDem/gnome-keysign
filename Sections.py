--- conflicted
+++ resolved
@@ -78,22 +78,9 @@
 
     def on_button_clicked(self, button):
 
-<<<<<<< HEAD
-        # FIXME: starting/stopping the avahi publish service
-        # should be done in a more robust way.
-        if page_index+1 == 2 and button.get_label() == 'Next':
-            GLib.idle_add(self.app.setup_avahi_publisher)
-        else:
-            if self.app.avahi_publisher is not None:
-                self.app.avahi_publisher.unpublish()
-
-        if button == self.nextButton:
-            # switch to the next page in the notebook
-=======
         page_index = self.notebook.get_current_page() # current page index
 
         if button == self.nextButton: # switch to next page
->>>>>>> f2cf0cb4
             self.notebook.next_page()
             page_index = self.notebook.get_current_page()
 
@@ -114,16 +101,14 @@
             elif page_index == 2:
                 self.keyPresentPage.display_fingerprint_qr_page(openPgpKey)
 
-<<<<<<< HEAD
-FILENAME = 'testkey.gpg'
-=======
             self.backButton.set_sensitive(True)
 
         elif button == self.backButton: # switch to previous page
             self.notebook.prev_page()
             if page_index-1 == 0:
                 self.backButton.set_sensitive(False)
->>>>>>> f2cf0cb4
+
+FILENAME = 'testkey.gpg'
 
 class GetKeySection(Gtk.Box):
 
