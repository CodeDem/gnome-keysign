--- conflicted
+++ resolved
@@ -34,15 +34,10 @@
     ],
     package_dir={
         'keysign': 'keysign',
-<<<<<<< HEAD
-        'monkeysign': 'monkeysign/monkeysign'},
-    #package_data={'keysign': ['data/*']},
-=======
         'monkeysign': 'monkeysign/monkeysign'
     },
     package_data={'keysign': ['*.ui']},
     include_package_data = True,
->>>>>>> b4de554f
     data_files=[
         ( 'share/applications',
             ['data/gnome-keysign.desktop']),
